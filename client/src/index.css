@tailwind base;
@tailwind components;
@tailwind utilities;

:root {
  --background: 0 0% 100%;
  --foreground: 222.2 84% 4.9%;
  --card: 0 0% 100%;
  --card-foreground: 222.2 84% 4.9%;
  --popover: 0 0% 100%;
  --popover-foreground: 222.2 84% 4.9%;
  --primary: 142.1 76.2% 36.3%;
  --primary-foreground: 355.7 100% 100%;
  --secondary: 60 70% 50%;
  --secondary-foreground: 0 0% 0%;
  --muted: 210 40% 96.1%;
  --muted-foreground: 215.4 16.3% 46.9%;
  --accent: 210 40% 96.1%;
  --accent-foreground: 222.2 47.4% 11.2%;
  --destructive: 0 84.2% 60.2%;
  --destructive-foreground: 210 40% 98%;
  --border: 214.3 31.8% 91.4%;
  --input: 214.3 31.8% 91.4%;
  --ring: 221.2 83.2% 53.3%;
  --radius: 0.5rem;
}

.dark {
  --background: 222.2 84% 4.9%;
  --foreground: 210 40% 98%;
  --card: 222.2 84% 4.9%;
  --card-foreground: 210 40% 98%;
  --popover: 222.2 84% 4.9%;
  --popover-foreground: 210 40% 98%;
  --primary: 142.1 70.6% 45.3%;
  --primary-foreground: 144.9 80.4% 10%;
  --secondary: 217.2 32.6% 17.5%;
  --secondary-foreground: 210 40% 98%;
  --muted: 217.2 32.6% 17.5%;
  --muted-foreground: 215 20.2% 65.1%;
  --accent: 217.2 32.6% 17.5%;
  --accent-foreground: 210 40% 98%;
  --destructive: 0 62.8% 30.6%;
  --destructive-foreground: 210 40% 98%;
  --border: 217.2 32.6% 17.5%;
  --input: 217.2 32.6% 17.5%;
  --ring: 224.3 76.3% 48%;
}

@keyframes fadeIn {
  from {
    opacity: 0;
    transform: translateY(10px);
  }

  to {
    opacity: 1;
    transform: translateY(0);
  }
}

@keyframes scaleIn {
  from {
    opacity: 0;
    transform: scale(0.9);
  }

  to {
    opacity: 1;
    transform: scale(1);
  }
}

@keyframes slideIn {
  from {
    opacity: 0;
    transform: translateX(300px);
  }

  to {
    opacity: 1;
    transform: translateX(0);
  }
}

@keyframes progress {
  0% {
    width: 0%;
  }

  100% {
    width: 100%;
  }
}

@keyframes bounce {

  0%,
  100% {
    transform: translateY(0);
  }

  50% {
    transform: translateY(-10px);
  }
}

body {
  margin: 0;
  padding: 0;
  font-family: -apple-system, BlinkMacSystemFont, "Segoe UI", "Roboto", "Oxygen", "Ubuntu", "Cantarell", "Fira Sans",
    "Droid Sans", "Helvetica Neue", sans-serif;
  -webkit-font-smoothing: antialiased;
  -moz-osx-font-smoothing: grayscale;
}

* {
  box-sizing: border-box;
}

body {
  margin: 0;
  font-family: -apple-system, BlinkMacSystemFont, "Segoe UI", "Roboto", "Oxygen", "Ubuntu", "Cantarell", "Fira Sans",
    "Droid Sans", "Helvetica Neue", sans-serif;
  -webkit-font-smoothing: antialiased;
  -moz-osx-font-smoothing: grayscale;
}

code {
  font-family: source-code-pro, Menlo, Monaco, Consolas, "Courier New", monospace;
}


<<<<<<< HEAD
/* Custom scrollbar styling */
.scrollbar::-webkit-scrollbar {
  width: 5px;
  height: 5px;
  background-color: transparent;
}

.scrollbar::-webkit-scrollbar-track {
  background-color: transparent;
}

.scrollbar::-webkit-scrollbar-thumb {
  background-color: rgba(255, 255, 255, 0.7);
  border-radius: 10px;
}

.scrollbar::-webkit-scrollbar-thumb:hover {
  background-color: rgba(255, 255, 255, 0.9);
}

/* For Firefox */
.scrollbar {
  scrollbar-width: thin;
  scrollbar-color: rgba(255, 255, 255, 0.7) transparent;
=======
.container-xyz {
  margin-inline: 2px;
  max-width: 900px;
}

@media screen and (min-width: 920px) {
  .container-xyz {
      margin-inline: auto;
  }
>>>>>>> f68caa99
}<|MERGE_RESOLUTION|>--- conflicted
+++ resolved
@@ -131,7 +131,6 @@
 }
 
 
-<<<<<<< HEAD
 /* Custom scrollbar styling */
 .scrollbar::-webkit-scrollbar {
   width: 5px;
@@ -156,7 +155,8 @@
 .scrollbar {
   scrollbar-width: thin;
   scrollbar-color: rgba(255, 255, 255, 0.7) transparent;
-=======
+}
+
 .container-xyz {
   margin-inline: 2px;
   max-width: 900px;
@@ -164,7 +164,6 @@
 
 @media screen and (min-width: 920px) {
   .container-xyz {
-      margin-inline: auto;
+    margin-inline: auto;
   }
->>>>>>> f68caa99
 }