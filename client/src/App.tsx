<<<<<<< HEAD
import { BrowserRouter, Routes, Route, Navigate } from "react-router-dom";
import ShopPage from "./pages/shop";
import SkinShopPage from "./pages/skin-shop";
import SocialHubLayout from "./components/SocialHub/SocialHubLayout";
=======
import { BrowserRouter, Routes, Route, Navigate } from 'react-router-dom';
import ShopPage from './pages/shop';
import SkinShopPage from './pages/skin-shop';
import SocialPage from './pages/social';
>>>>>>> c21317ab

export default function App() {
  return (
    <BrowserRouter>
      <Routes>
<<<<<<< HEAD
        <Route path="/shop" element={<ShopPage />} />
        <Route path="/" element={<Navigate to="/shop" replace />} />
        <Route path="/skin" element={<SkinShopPage />} />
        <Route path="/social" element={<SocialHubLayout />} />
=======
        <Route path='/shop' element={<ShopPage />} />
        <Route path='/' element={<Navigate to='/shop' replace />} />
        <Route path='/skin' element={<SkinShopPage />} />
        <Route path='/social' element={<SocialPage />} />
>>>>>>> c21317ab
      </Routes>
    </BrowserRouter>
  );
}<|MERGE_RESOLUTION|>--- conflicted
+++ resolved
@@ -1,30 +1,16 @@
-<<<<<<< HEAD
-import { BrowserRouter, Routes, Route, Navigate } from "react-router-dom";
-import ShopPage from "./pages/shop";
-import SkinShopPage from "./pages/skin-shop";
-import SocialHubLayout from "./components/SocialHub/SocialHubLayout";
-=======
 import { BrowserRouter, Routes, Route, Navigate } from 'react-router-dom';
 import ShopPage from './pages/shop';
 import SkinShopPage from './pages/skin-shop';
 import SocialPage from './pages/social';
->>>>>>> c21317ab
 
 export default function App() {
   return (
     <BrowserRouter>
       <Routes>
-<<<<<<< HEAD
-        <Route path="/shop" element={<ShopPage />} />
-        <Route path="/" element={<Navigate to="/shop" replace />} />
-        <Route path="/skin" element={<SkinShopPage />} />
-        <Route path="/social" element={<SocialHubLayout />} />
-=======
         <Route path='/shop' element={<ShopPage />} />
         <Route path='/' element={<Navigate to='/shop' replace />} />
         <Route path='/skin' element={<SkinShopPage />} />
         <Route path='/social' element={<SocialPage />} />
->>>>>>> c21317ab
       </Routes>
     </BrowserRouter>
   );
