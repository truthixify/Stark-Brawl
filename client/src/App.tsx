import { BrowserRouter, Routes, Route, Navigate } from "react-router-dom";
import ShopPage from "./pages/shop";
import SkinShopPage from "./pages/skin-shop";

export default function App() {
    return (
    <BrowserRouter>
      <Routes>
        <Route path="/shop" element={<ShopPage />} />
<<<<<<< HEAD
        <Route path="/" element={<Navigate to="/shop" replace />} />
=======
        <Route path="/skin" element={<SkinShopPage />} />
>>>>>>> c445bd1c
      </Routes>
    </BrowserRouter>
  );
}<|MERGE_RESOLUTION|>--- conflicted
+++ resolved
@@ -7,11 +7,8 @@
     <BrowserRouter>
       <Routes>
         <Route path="/shop" element={<ShopPage />} />
-<<<<<<< HEAD
         <Route path="/" element={<Navigate to="/shop" replace />} />
-=======
         <Route path="/skin" element={<SkinShopPage />} />
->>>>>>> c445bd1c
       </Routes>
     </BrowserRouter>
   );
