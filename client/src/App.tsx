import { BrowserRouter, Routes, Route, Navigate } from "react-router-dom";

import Brawlers from "@/pages/brawlers"
import Maps from "./pages/maps"
import LeaderboardPage from "./pages/Leaderboard";
import HomePage from "@/pages/home";
import ShopPage from "@/pages/shop";
import SocialPage from "@/pages/social";
import EventsPage from "@/pages/events";
import BattlePass from "@/pages/battle-pass";
<<<<<<< HEAD
import ClubPage from "@/pages/club-page";
=======
import PlayerProfile from "./components/PlayerProfile/PlayerProfile"
>>>>>>> f68caa99

export default function App() {
  return (
    <BrowserRouter>
      <Routes>
        <Route path="/home" element={<HomePage />} />
        <Route path="/shop" element={<ShopPage />} />
        <Route path="/social" element={<SocialPage />} />
        <Route path="/events" element={<EventsPage />} />
        <Route path="/leaderboard" element={<LeaderboardPage />} />
        <Route path="/maps" element={<Maps />} />
        <Route path="/PlayerProfile" element={<PlayerProfile />} />

       
        <Route path="/battle-pass" element={<BattlePass />} />
        <Route path="/club" element={<ClubPage />} />

        <Route path="/brawlers" element={<Brawlers />} />
        <Route path="/" element={<Navigate to="/home" replace />} />
      </Routes>
    </BrowserRouter>
  );
}<|MERGE_RESOLUTION|>--- conflicted
+++ resolved
@@ -1,18 +1,15 @@
 import { BrowserRouter, Routes, Route, Navigate } from "react-router-dom";
 
-import Brawlers from "@/pages/brawlers"
-import Maps from "./pages/maps"
+import Brawlers from "@/pages/brawlers";
+import Maps from "./pages/maps";
 import LeaderboardPage from "./pages/Leaderboard";
 import HomePage from "@/pages/home";
 import ShopPage from "@/pages/shop";
 import SocialPage from "@/pages/social";
 import EventsPage from "@/pages/events";
 import BattlePass from "@/pages/battle-pass";
-<<<<<<< HEAD
 import ClubPage from "@/pages/club-page";
-=======
-import PlayerProfile from "./components/PlayerProfile/PlayerProfile"
->>>>>>> f68caa99
+import PlayerProfile from "@/components/PlayerProfile/PlayerProfile";
 
 export default function App() {
   return (
@@ -26,7 +23,6 @@
         <Route path="/maps" element={<Maps />} />
         <Route path="/PlayerProfile" element={<PlayerProfile />} />
 
-       
         <Route path="/battle-pass" element={<BattlePass />} />
         <Route path="/club" element={<ClubPage />} />
 
