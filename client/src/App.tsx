<<<<<<< HEAD
import { BrowserRouter, Routes, Route, Navigate } from "react-router-dom";
import ShopPage from "./pages/shop";
import SocialPage from "./pages/social";
=======
import { BrowserRouter, Routes, Route, Navigate } from "react-router-dom"
import ShopPage from "./pages/shop"
import SocialPage from "./pages/social"
import EventsPage from "./pages/events"
>>>>>>> decadb44

export default function App() {
  return (
    <BrowserRouter>
      <Routes>
        <Route path="/shop" element={<ShopPage />} />
        <Route path="/" element={<Navigate to="/shop" replace />} />
        <Route path="/social" element={<SocialPage />} />
<<<<<<< HEAD
=======
        <Route path="/events" element={<EventsPage />} />
>>>>>>> decadb44
      </Routes>
    </BrowserRouter>
  )
}
<|MERGE_RESOLUTION|>--- conflicted
+++ resolved
@@ -1,13 +1,8 @@
-<<<<<<< HEAD
-import { BrowserRouter, Routes, Route, Navigate } from "react-router-dom";
-import ShopPage from "./pages/shop";
-import SocialPage from "./pages/social";
-=======
 import { BrowserRouter, Routes, Route, Navigate } from "react-router-dom"
 import ShopPage from "./pages/shop"
 import SocialPage from "./pages/social"
 import EventsPage from "./pages/events"
->>>>>>> decadb44
+
 
 export default function App() {
   return (
@@ -16,10 +11,8 @@
         <Route path="/shop" element={<ShopPage />} />
         <Route path="/" element={<Navigate to="/shop" replace />} />
         <Route path="/social" element={<SocialPage />} />
-<<<<<<< HEAD
-=======
         <Route path="/events" element={<EventsPage />} />
->>>>>>> decadb44
+
       </Routes>
     </BrowserRouter>
   )
