use starknet::ContractAddress;

#[starknet::interface]
pub trait IBrawlGame<T> {
    fn join_game(ref self: T);
    fn use_ability(ref self: T, ability_id: u32, target_id: ContractAddress);
    fn take_damage(ref self: T, amount: u32);
    fn attack_enemy(ref self: T, enemy_id: u64, damage: u32);
    fn get_player_status(ref self: T) -> PlayerStatus;
    fn use_item(ref self: T, item_id: u32);
    fn create_ability(
        ref self: T,
        ability_id: u256,
        ability_type: felt252,
        power: u256,
        cooldown: u8,
        mana_cost: u8,
        level_required: u8,
    ) -> u256;
}

#[derive(Copy, Drop, Serde)]
pub enum PlayerStatus {
    Alive,
    Dead,
    InGame,
    Waiting,
}


#[dojo::contract]
pub mod brawl_game {
    use super::{IBrawlGame, PlayerStatus};
    use starknet::storage::{StoragePointerWriteAccess, StoragePointerReadAccess};
    use starknet::{ContractAddress, get_caller_address, get_block_timestamp};

    use dojo::model::{ModelStorage};

<<<<<<< HEAD

    use stark_brawl::models::player::{Player, spawn_player};
    use stark_brawl::models::ability::{Ability};
=======
    use stark_brawl::models::ability::{
        Ability, AbilityTrait, AbilityUsageContext, AbilityEffectType,
    };
    use stark_brawl::models::player::{Player, PlayerTrait, spawn_player, ZeroablePlayerTrait};
>>>>>>> 2a116e96
    use stark_brawl::models::item::{Item, ItemType};
    use stark_brawl::models::inventory::{Inventory};
    use stark_brawl::models::enemy::{Enemy, EnemySystem};
    use stark_brawl::store::{Store, StoreImpl};
    use stark_brawl::systems::player::{IPlayerSystemDispatcher, IPlayerSystemDispatcherTrait};

    #[storage]
    struct Storage {
        game_counter: u32,
        player_system_contract_address: ContractAddress,
    }

    fn dojo_init(ref self: ContractState, player_system_contract_address: ContractAddress) {
        self.game_counter.write(0);
        self.player_system_contract_address.write(player_system_contract_address);
    }

    #[abi(embed_v0)]
    impl BrawlGameImpl of IBrawlGame<ContractState> {
        fn join_game(ref self: ContractState) {
            let mut world = self.world_default();
            let caller = get_caller_address();

            let player = spawn_player(caller);

            world.write_model(@player);

            let player_system_dispatcher = self.player_system_dispatcher();
            player_system_dispatcher.initialize(caller);
        }

        fn use_ability(ref self: ContractState, ability_id: u32, target_id: ContractAddress) {
            let mut world = self.world_default();
            let caller = get_caller_address();
            let current_timestamp = get_block_timestamp();
            let player_system_dispatcher = self.player_system_dispatcher();

            let player: Player = world.read_model(caller);
            let ability: Ability = world.read_model(ability_id);

            // Gather validation data
            let player_level = player.level;
            let player_mana = player_system_dispatcher.get_mana(caller);
            let cooldown_until = player_system_dispatcher
                .get_ability_cooldown(caller, ability_id.into());
            let is_player_alive = player_system_dispatcher.is_alive(caller);
            let is_ability_equipped = player_system_dispatcher
                .has_ability_equipped(caller, ability_id.into());
            let is_target_valid = self.validate_target(target_id);

            // Create usage context
            let context = AbilityUsageContext {
                ability_id: ability_id.into(), caster: caller, target: target_id, current_timestamp,
            };

            // Process the ability usage
            let usage_result = ability
                .process_usage(
                    context,
                    player_level,
                    player_mana,
                    cooldown_until,
                    is_player_alive,
                    is_ability_equipped,
                    is_target_valid,
                );

            // Apply costs and effects
            player_system_dispatcher.spend_mana(caller, usage_result.mana_consumed);
            player_system_dispatcher
                .set_ability_cooldown(caller, ability_id.into(), usage_result.cooldown_until);
            self
                .apply_ability_effect(
                    usage_result.effect_type,
                    usage_result.effect_amount,
                    target_id,
                    is_target_valid,
                );
        }

        fn take_damage(ref self: ContractState, amount: u32) {
            // let mut world = self.world_default();
            let player_system_dispatcher = self.player_system_dispatcher();

            player_system_dispatcher.take_damage(get_caller_address(), amount.try_into().unwrap());
        }

        fn attack_enemy(ref self: ContractState, enemy_id: u64, damage: u32) {
            let caller = get_caller_address();
            let world = self.world_default();

            // Instantiate the Store to interact with models
            let mut store: Store = StoreImpl::new(world);

            // Read the current state of the enemy
            let enemy: Enemy = store.read_enemy(enemy_id);

            // CHECK to ensure we're not attacking a dead enemy
            assert(enemy.is_alive, 'Enemy is already dead');

            // Apply damage to the enemy
            let damaged_enemy = EnemySystem::take_damage(@enemy, damage);

            // Write the enemy's new state back to storage
            store.write_enemy(@damaged_enemy);

            // CHECK if the enemy was defeated in this attack
            if !damaged_enemy.is_alive {
                // 6. If so, call the store to distribute rewards to the attacker
                store
                    .distribute_rewards(
                        self.player_system_contract_address.read(), enemy_id, caller,
                    );
            }
        }

        fn get_player_status(ref self: ContractState) -> PlayerStatus {
            let caller = get_caller_address();
            let player_system_dispatcher = self.player_system_dispatcher();

            if player_system_dispatcher.is_alive(caller) {
                PlayerStatus::Alive
            } else {
                PlayerStatus::Dead
            }
        }

        fn use_item(ref self: ContractState, item_id: u32) {
            let mut world = self.world_default();
            let caller = get_caller_address();

            let mut inventory: Inventory = world.read_model(caller);
            let item: Item = world.read_model(item_id);
            let player_system_dispatcher = self.player_system_dispatcher();

            match item.item_type {
                ItemType::Trap => {},
                ItemType::Upgrade => {
                    player_system_dispatcher.upgrade_max_hp(caller, item.value);
                },
                ItemType::Consumable => { player_system_dispatcher.heal(caller, item.value); },
            }

            world.write_model(@inventory);
        }

        fn create_ability(
            ref self: ContractState,
            ability_id: u256,
            ability_type: felt252,
            power: u256,
            cooldown: u8,
            mana_cost: u8,
            level_required: u8,
        ) -> u256 {
            let mut world = self.world_default();

            let ability = Ability {
                id: ability_id, name: ability_type, power, cooldown, mana_cost, level_required,
            };

            world.write_model(@ability);

            ability_id
        }
    }

    #[generate_trait]
    pub impl PathSystemImpl of PathSystemTrait {
        /// Returns the (x, y) coordinates for the given path_id and step index
        fn get_path_step(path_id: u64, index: u32) -> (u32, u32) {
            // Predefined paths
            match path_id {
                0 => {
                    // Path 0: Simple straight line from left to right
                    let path_0_steps = array![
                        (0_u32, 5_u32), // Start at (0, 5)
                        (1_u32, 5_u32),
                        (2_u32, 5_u32),
                        (3_u32, 5_u32),
                        (4_u32, 5_u32),
                        (5_u32, 5_u32) // End at (5, 5)
                    ];
                    Self::get_step_from_array(path_0_steps.span(), index)
                },
                1 => {
                    // Path 1: L-shaped path
                    let path_1_steps = array![
                        (0_u32, 0_u32), // Start at (0, 0)
                        (0_u32, 1_u32),
                        (0_u32, 2_u32),
                        (0_u32, 3_u32),
                        (1_u32, 3_u32),
                        (2_u32, 3_u32),
                        (3_u32, 3_u32) // End at (3, 3)
                    ];
                    Self::get_step_from_array(path_1_steps.span(), index)
                },
                2 => {
                    // Path 2: Zigzag pattern
                    let path_2_steps = array![
                        (0_u32, 2_u32), // Start
                        (1_u32, 2_u32),
                        (2_u32, 2_u32),
                        (2_u32, 1_u32),
                        (2_u32, 0_u32),
                        (3_u32, 0_u32),
                        (4_u32, 0_u32),
                        (4_u32, 1_u32),
                        (4_u32, 2_u32) // End
                    ];
                    Self::get_step_from_array(path_2_steps.span(), index)
                },
                _ => panic!("Invalid path_id"),
            }
        }

        /// Moves an enemy to the next valid step in its path
        /// Returns an updated Enemy with new x, y coordinates
        fn advance_enemy_position(ref enemy: Enemy, path_id: u64, current_index: u32) -> Enemy {
            let next_index = current_index + 1;

            // Check if we've reached the end of the path
            if Self::is_path_completed(path_id, next_index) {
                // Enemy has completed the path - return current enemy unchanged
                enemy
            } else {
                // Get the next position
                let (next_x, next_y) = Self::get_path_step(path_id, next_index);

                EnemySystem::move_to(@enemy, next_x, next_y)
            }
        }

        /// Checks whether the enemy has reached the last step of its path
        fn is_path_completed(path_id: u64, index: u32) -> bool {
            // Get the path length for each predefined path
            let path_length = match path_id {
                0 => 6_u32, // Path 0 has 6 steps (indices 0-5)
                1 => 7_u32, // Path 1 has 7 steps (indices 0-6)  
                2 => 9_u32, // Path 2 has 9 steps (indices 0-8)
                _ => panic!("Invalid path_id"),
            };

            index >= path_length
        }

        /// Get a step from a Span of coordinates
        fn get_step_from_array(steps: Span<(u32, u32)>, index: u32) -> (u32, u32) {
            assert(index < steps.len(), 'Index out of bounds');
            *steps.at(index.into())
        }
    }

    #[generate_trait]
    impl InternalImpl of InternalTrait {
        fn world_default(self: @ContractState) -> dojo::world::WorldStorage {
            self.world(@"stark_brawl")
        }

        fn player_system_dispatcher(self: @ContractState) -> IPlayerSystemDispatcher {
            IPlayerSystemDispatcher { contract_address: self.player_system_contract_address.read() }
        }

        fn validate_target(self: @ContractState, target_id: ContractAddress) -> bool {
            let world = self.world_default();
            let player_system_dispatcher = self.player_system_dispatcher();
            let target_player: Player = world.read_model(target_id);

            if target_player.is_zero() {
                true // TODO: Non-player targets are valid?
            } else {
                player_system_dispatcher.is_alive(target_id)
            }
        }

        fn apply_ability_effect(
            self: @ContractState,
            effect_type: AbilityEffectType,
            effect_amount: u32,
            target: ContractAddress,
            target_is_valid_player: bool,
        ) {
            if !target_is_valid_player {
                return;
            }

            let player_system_dispatcher = self.player_system_dispatcher();

            match effect_type {
                AbilityEffectType::Damage => {
                    let damage_amount: u16 = effect_amount.try_into().unwrap();
                    player_system_dispatcher.take_damage(target, damage_amount);
                },
                AbilityEffectType::Heal => {
                    let heal_amount: u16 = effect_amount.try_into().unwrap();
                    player_system_dispatcher.heal(target, heal_amount);
                },
                AbilityEffectType::Shield => {
                    let boost_amount: u16 = effect_amount.try_into().unwrap();
                    player_system_dispatcher.upgrade_max_hp(target, boost_amount);
                },
                AbilityEffectType::ManaRestore => {
                    let mana_amount: u8 = effect_amount.try_into().unwrap();
                    player_system_dispatcher.regenerate_mana(target, mana_amount);
                },
                AbilityEffectType::DamageOverTime => {
                    let damage_amount: u16 = effect_amount.try_into().unwrap();
                    player_system_dispatcher.take_damage(target, damage_amount);
                },
            }
        }
    }
}<|MERGE_RESOLUTION|>--- conflicted
+++ resolved
@@ -36,16 +36,11 @@
 
     use dojo::model::{ModelStorage};
 
-<<<<<<< HEAD
-
-    use stark_brawl::models::player::{Player, spawn_player};
-    use stark_brawl::models::ability::{Ability};
-=======
     use stark_brawl::models::ability::{
         Ability, AbilityTrait, AbilityUsageContext, AbilityEffectType,
     };
     use stark_brawl::models::player::{Player, PlayerTrait, spawn_player, ZeroablePlayerTrait};
->>>>>>> 2a116e96
+
     use stark_brawl::models::item::{Item, ItemType};
     use stark_brawl::models::inventory::{Inventory};
     use stark_brawl::models::enemy::{Enemy, EnemySystem};
