<<<<<<< HEAD
#[derive(Drop, Serde, Clone)]
#[dojo::model]
pub struct Item {
    #[key]
    pub id: u32,
    pub name: ByteArray,
    pub description: ByteArray,
    pub value: u16,
=======
#[derive(Drop, Serde, Clone)] 
#[dojo::model]
pub struct Item {
    #[key]  
    pub id: u32,               
    pub name: ByteArray,       
    pub description: ByteArray, 
    pub value: u16,             
>>>>>>> e44fdb6a
}

#[generate_trait]
pub impl ItemImpl of ItemTrait {
    fn new(id: u32, name: ByteArray, description: ByteArray, value: u16) -> Item {
<<<<<<< HEAD
        Item { id, name, description, value, }
=======
        Item {
            id,
            name,
            description,
            value,
        }
>>>>>>> e44fdb6a
    }

    fn update_value(ref self: Item, new_value: u16) {
        self.value = new_value;
    }
<<<<<<< HEAD
}



#[cfg(test)]
mod tests {
    use super::ItemImpl;

    #[test]
    fn test_create_item() {
        let item = ItemImpl::new(1, "sword", "a basic sword", 100);

        assert(item.id == 1, 'ID');
        assert(item.value == 100, 'VAL');
        assert(item.name.len() == 5, 'NAMELEN');
        assert(item.description.len() == 13, 'DESCLEN');
    }

    #[test]
    fn test_update_value() {
        let mut item = ItemImpl::new(2, "potion", "healing", 50);
        item.update_value(150);
        assert(item.value == 150, 'UPDVAL');
    }

    #[test]
    fn test_clone_item() {
        let original = ItemImpl::new(5, "staff", "magic", 120);
        let cloned = original.clone();

        assert(cloned.id == 5, 'IDCLONE');
        assert(cloned.name == original.name, 'NAMECLONE');
        assert(cloned.description == original.description, 'DESCCLONE');
        assert(cloned.value == original.value, 'VALCLONE');
    }

    #[test]
    fn test_item_equality() {
        let item1 = ItemImpl::new(10, "ring", "gold", 250);
        let item2 = ItemImpl::new(10, "ring", "gold", 250);

        assert(item1.id == item2.id, 'EQID');
        assert(item1.name == item2.name, 'EQNAME');
        assert(item1.description == item2.description, 'EQDESC');
        assert(item1.value == item2.value, 'EQVAL');
    }

    #[test]
    fn test_item_inequality() {
        let item1 = ItemImpl::new(11, "shield", "iron", 300);
        let item2 = ItemImpl::new(12, "shield", "steel", 300);

        assert(item1.id != item2.id, 'NEQID');
        assert(item1.description != item2.description, 'NEQDESC');
    }

    #[test]
    fn test_zero_value_item() {
        let item = ItemImpl::new(13, "rock", "useless", 0);

        assert(item.value == 0, 'ZEROVAL');
    }

    #[test]
    fn test_update_value_multiple_times() {
        let mut item = ItemImpl::new(15, "gem", "rare", 10);

        item.update_value(20);
        assert(item.value == 20, 'VAL1');

        item.update_value(40);
        assert(item.value == 40, 'VAL2');
    }
=======
>>>>>>> e44fdb6a
}<|MERGE_RESOLUTION|>--- conflicted
+++ resolved
@@ -1,4 +1,3 @@
-<<<<<<< HEAD
 #[derive(Drop, Serde, Clone)]
 #[dojo::model]
 pub struct Item {
@@ -7,39 +6,29 @@
     pub name: ByteArray,
     pub description: ByteArray,
     pub value: u16,
-=======
-#[derive(Drop, Serde, Clone)] 
-#[dojo::model]
-pub struct Item {
-    #[key]  
-    pub id: u32,               
-    pub name: ByteArray,       
-    pub description: ByteArray, 
-    pub value: u16,             
->>>>>>> e44fdb6a
 }
 
 #[generate_trait]
 pub impl ItemImpl of ItemTrait {
     fn new(id: u32, name: ByteArray, description: ByteArray, value: u16) -> Item {
-<<<<<<< HEAD
         Item { id, name, description, value, }
-=======
+    }
+
+    fn update_value(ref self: Item, new_value: u16) {
+        self.value = new_value;
+    }
+}
+
+#[generate_trait]
+pub impl ItemImpl of ItemTrait {
+    fn new(id: u32, name: ByteArray, description: ByteArray, value: u16) -> Item {
         Item {
             id,
             name,
             description,
             value,
         }
->>>>>>> e44fdb6a
     }
-
-    fn update_value(ref self: Item, new_value: u16) {
-        self.value = new_value;
-    }
-<<<<<<< HEAD
-}
-
 
 
 #[cfg(test)]
@@ -110,7 +99,7 @@
 
         item.update_value(40);
         assert(item.value == 40, 'VAL2');
+    fn update_value(ref self: Item, new_value: u16) {
+        self.value = new_value;
     }
-=======
->>>>>>> e44fdb6a
 }