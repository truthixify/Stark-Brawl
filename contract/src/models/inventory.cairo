<<<<<<< HEAD
use core::array::ArrayTrait;
use core::num::traits::zero::Zero;
use stark_brawl::models::item::{Item, ItemImpl};

const MAX_INVENTORY_CAPACITY: u32 = 30;

pub mod errors {
    pub const INVENTORY_FULL: felt252 = 'Inventory is full';
    pub const ITEM_NOT_FOUND: felt252 = 'Item not found in inventory';
    pub const INVALID_ITEM: felt252 = 'Invalid item data';
}

#[derive(Drop, Serde, Clone)]
#[dojo::model]
pub struct Inventory {
    #[key]
    pub id: u32,
    pub items: Array<Item>,
    pub max_capacity: u32,
    pub is_set: bool,
}

#[generate_trait]
pub impl InventoryImpl of InventoryTrait {
    // New inventory
    fn new(id: u32) -> Inventory {
        Inventory {
            id, items: ArrayTrait::new(), max_capacity: MAX_INVENTORY_CAPACITY, is_set: true,
        }
    }

    // New item
    fn add_item(ref self: Inventory, item: Item) -> bool {
        // validate space
        if self.items.len() >= self.max_capacity {
            return false;
        }

        // Add item
        self.items.append(item);
        true
    }

    // Is full
    fn is_full(self: @Inventory) -> bool {
        self.items.len() >= *self.max_capacity
    }

    // Current capacity
    fn available_space(self: @Inventory) -> usize {
        *self.max_capacity - self.items.len()
    }

    // Remove item
    fn remove_item(ref self: Inventory, item_id: u32) -> bool {
        let mut found = false;
        let mut new_items = ArrayTrait::new();
        let mut i = 0;

        loop {
            if i >= self.items.len() {
                break;
            }

            let current_item = self.items.at(i);

            if current_item.id != @item_id || found {
                new_items.append(current_item.clone());
            } else {
                found = true;
            }

            i += 1;
        };

        if found {
            self.items = new_items;
        }

        found
    }
}

#[generate_trait]
pub impl InventoryAssert of AssertTrait {
    #[inline(always)]
    fn assert_exists(self: Inventory) {
        assert(self.is_non_zero(), errors::INVALID_ITEM);
    }

    #[inline(always)]
    fn assert_not_full(self: @Inventory) {
        assert(!InventoryImpl::is_full(self), errors::INVENTORY_FULL);
    }
}

pub impl ZeroableInventoryTrait of Zero<Inventory> {
    #[inline(always)]
    fn zero() -> Inventory {
        Inventory { id: 0, items: ArrayTrait::new(), max_capacity: 0, is_set: false }
    }

    #[inline(always)]
    fn is_zero(self: @Inventory) -> bool {
        !(*self.is_set)
    }

    #[inline(always)]
    fn is_non_zero(self: @Inventory) -> bool {
        *self.is_set
    }
}

#[cfg(test)]
mod tests {
    use super::{InventoryImpl, ItemImpl, MAX_INVENTORY_CAPACITY};

    #[test]
    fn test_new_inventory() {
        let inventory = InventoryImpl::new(1);
        assert(inventory.id == 1, 'Invalid inventory id');
        assert(inventory.is_set == true, 'Should be set');
        assert(inventory.max_capacity == 30, 'Invalid max capacity');
        assert(inventory.items.len() == 0, 'Should start empty');
    }

    #[test]
    fn test_add_item() {
        let mut inventory = InventoryImpl::new(1);
        let item = ItemImpl::new(1, "sword", "a basic sword", 100);

        assert(inventory.add_item(item), 'Should add item');
        assert(inventory.items.len() == 1, 'Should have one item');
    }

    #[test]
    fn test_inventory_full() {
        let mut inventory = InventoryImpl::new(1);

        let test_item = ItemImpl::new(1, "sword", "a basic sword", 100);

        let mut i = 0;
        loop {
            if i >= MAX_INVENTORY_CAPACITY {
                break;
            }

            let item_to_add = test_item.clone();
            assert(inventory.add_item(item_to_add), 'Should add item');
            i += 1;
        };

        let final_item = test_item.clone();

        assert(!inventory.add_item(final_item), 'Should not add when full');
        assert(inventory.is_full(), 'Should be full');
    }

    #[test]
    fn test_remove_item() {
        let mut inventory = InventoryImpl::new(1);
        let item = ItemImpl::new(1, "sword", "a basic sword", 100);

        inventory.add_item(item);
        assert(inventory.remove_item(1), 'Should remove item');
        assert(inventory.items.len() == 0, 'Should be empty after remove');
    }

    #[test]
    fn test_available_space() {
        let mut inventory = InventoryImpl::new(1);
        let item = ItemImpl::new(1, "sword", "a basic sword", 100);

        assert(inventory.available_space() == MAX_INVENTORY_CAPACITY, 'Should be empty');
        inventory.add_item(item);
        assert(
            inventory.available_space() == MAX_INVENTORY_CAPACITY - 1, 'Should have one less space',
        );
    }
=======
use core::array::ArrayTrait;
use core::num::traits::zero::Zero;
use stark_brawl::models::item::{Item, ItemImpl};

const MAX_INVENTORY_CAPACITY: u32 = 30;

pub mod errors {
    pub const INVENTORY_FULL: felt252 = 'Inventory is full';
    pub const ITEM_NOT_FOUND: felt252 = 'Item not found in inventory';
    pub const INVALID_ITEM: felt252 = 'Invalid item data';
}

#[derive(Drop, Serde, Clone)]
#[dojo::model]
pub struct Inventory {
    #[key]              
    pub id: u32,
    pub items: Array<Item>,  
    pub max_capacity: u32, 
    pub is_set: bool  
}

#[generate_trait]
pub impl InventoryImpl of InventoryTrait {

    // New inventory
    fn new(id: u32) -> Inventory {
        Inventory { 
            id,
            items: ArrayTrait::new(),
            max_capacity: MAX_INVENTORY_CAPACITY,
            is_set: true
        }
    }

    // New item
    fn add_item(ref self: Inventory, item: Item) -> bool {
        // validate space
        if self.items.len() >= self.max_capacity {
            return false;
        }

        // Add item
        self.items.append(item);
        true
    }

    // Is full
    fn is_full(self: @Inventory) -> bool {
        self.items.len() >= *self.max_capacity
    }

    // Current capacity
    fn available_space(self: @Inventory) -> usize {
        *self.max_capacity - self.items.len()
    }

    // Remove item
    fn remove_item(ref self: Inventory, item_id: u32) -> bool {
        let mut found = false;
        let mut new_items = ArrayTrait::new();
        let mut i = 0;

        loop {
            if i >= self.items.len() {
                break;
            }

            let current_item = self.items.at(i); 

            if current_item.id != @item_id || found {
                new_items.append(current_item.clone());  
            } else {
                found = true;  
            }

            i += 1;
        };

        if found {
            self.items = new_items;
        }

        found
    }

}

#[generate_trait]
pub impl InventoryAssert of AssertTrait {
    #[inline(always)]
    fn assert_exists(self: Inventory) {
        assert(self.is_non_zero(), errors::INVALID_ITEM);
    }

    #[inline(always)]
    fn assert_not_full(self: @Inventory) {
        assert(!InventoryImpl::is_full(self), errors::INVENTORY_FULL);
    }
}

pub impl ZeroableInventoryTrait of Zero<Inventory> {
    #[inline(always)]
    fn zero() -> Inventory {
        Inventory { 
            id: 0, 
            items: ArrayTrait::new(),
            max_capacity: 0,
            is_set: false
        }
    }

    #[inline(always)]
    fn is_zero(self: @Inventory) -> bool {
        !(*self.is_set)
    }

    #[inline(always)]
    fn is_non_zero(self: @Inventory) -> bool {
        *self.is_set
    }
}

#[cfg(test)]
mod tests {
    use super::{InventoryImpl, ItemImpl, 
        MAX_INVENTORY_CAPACITY,
    };
    use stark_brawl::models::item::ItemType;

    #[test]
    fn test_new_inventory() {
        let inventory = InventoryImpl::new(1);
        assert(inventory.id == 1, 'Invalid inventory id');
        assert(inventory.is_set == true, 'Should be set');
        assert(inventory.max_capacity == 30, 'Invalid max capacity');
        assert(inventory.items.len() == 0, 'Should start empty');
    }

    #[test]
    fn test_add_item() {
        let mut inventory = InventoryImpl::new(1);
        let item = ItemImpl::new(1, "sword", "a basic sword", 100, ItemType::Upgrade, true);

        assert(inventory.add_item(item), 'Should add item');
        assert(inventory.items.len() == 1, 'Should have one item');
    }

    #[test]
    fn test_inventory_full() {
        let mut inventory = InventoryImpl::new(1);

        let test_item = ItemImpl::new(1, "sword", "a basic sword", 100, ItemType::Upgrade, true);

        let mut i = 0;
        loop {
            if i >= MAX_INVENTORY_CAPACITY {
                break;
            }

            let item_to_add = test_item.clone();
            assert(inventory.add_item(item_to_add), 'Should add item');
            i += 1;
        };

        let final_item = test_item.clone();

        assert(!inventory.add_item(final_item), 'Should not add when full');
        assert(inventory.is_full(), 'Should be full');
    }

    #[test]
    fn test_remove_item() {
        let mut inventory = InventoryImpl::new(1);
        let item = ItemImpl::new(1, "sword", "a basic sword", 100, ItemType::Upgrade, true);

        inventory.add_item(item);
        assert(inventory.remove_item(1), 'Should remove item');
        assert(inventory.items.len() == 0, 'Should be empty after remove');
    }

    #[test]
    fn test_available_space() {
        let mut inventory = InventoryImpl::new(1);
        let item = ItemImpl::new(1, "sword", "a basic sword", 100, ItemType::Upgrade, true);

        assert(inventory.available_space() == MAX_INVENTORY_CAPACITY, 'Should be empty');
        inventory.add_item(item);
        assert(inventory.available_space() == MAX_INVENTORY_CAPACITY - 1, 'Should have one less space');
    }

>>>>>>> b454905d
}<|MERGE_RESOLUTION|>--- conflicted
+++ resolved
@@ -1,374 +1,192 @@
-<<<<<<< HEAD
-use core::array::ArrayTrait;
-use core::num::traits::zero::Zero;
-use stark_brawl::models::item::{Item, ItemImpl};
-
-const MAX_INVENTORY_CAPACITY: u32 = 30;
-
-pub mod errors {
-    pub const INVENTORY_FULL: felt252 = 'Inventory is full';
-    pub const ITEM_NOT_FOUND: felt252 = 'Item not found in inventory';
-    pub const INVALID_ITEM: felt252 = 'Invalid item data';
-}
-
-#[derive(Drop, Serde, Clone)]
-#[dojo::model]
-pub struct Inventory {
-    #[key]
-    pub id: u32,
-    pub items: Array<Item>,
-    pub max_capacity: u32,
-    pub is_set: bool,
-}
-
-#[generate_trait]
-pub impl InventoryImpl of InventoryTrait {
-    // New inventory
-    fn new(id: u32) -> Inventory {
-        Inventory {
-            id, items: ArrayTrait::new(), max_capacity: MAX_INVENTORY_CAPACITY, is_set: true,
-        }
-    }
-
-    // New item
-    fn add_item(ref self: Inventory, item: Item) -> bool {
-        // validate space
-        if self.items.len() >= self.max_capacity {
-            return false;
-        }
-
-        // Add item
-        self.items.append(item);
-        true
-    }
-
-    // Is full
-    fn is_full(self: @Inventory) -> bool {
-        self.items.len() >= *self.max_capacity
-    }
-
-    // Current capacity
-    fn available_space(self: @Inventory) -> usize {
-        *self.max_capacity - self.items.len()
-    }
-
-    // Remove item
-    fn remove_item(ref self: Inventory, item_id: u32) -> bool {
-        let mut found = false;
-        let mut new_items = ArrayTrait::new();
-        let mut i = 0;
-
-        loop {
-            if i >= self.items.len() {
-                break;
-            }
-
-            let current_item = self.items.at(i);
-
-            if current_item.id != @item_id || found {
-                new_items.append(current_item.clone());
-            } else {
-                found = true;
-            }
-
-            i += 1;
-        };
-
-        if found {
-            self.items = new_items;
-        }
-
-        found
-    }
-}
-
-#[generate_trait]
-pub impl InventoryAssert of AssertTrait {
-    #[inline(always)]
-    fn assert_exists(self: Inventory) {
-        assert(self.is_non_zero(), errors::INVALID_ITEM);
-    }
-
-    #[inline(always)]
-    fn assert_not_full(self: @Inventory) {
-        assert(!InventoryImpl::is_full(self), errors::INVENTORY_FULL);
-    }
-}
-
-pub impl ZeroableInventoryTrait of Zero<Inventory> {
-    #[inline(always)]
-    fn zero() -> Inventory {
-        Inventory { id: 0, items: ArrayTrait::new(), max_capacity: 0, is_set: false }
-    }
-
-    #[inline(always)]
-    fn is_zero(self: @Inventory) -> bool {
-        !(*self.is_set)
-    }
-
-    #[inline(always)]
-    fn is_non_zero(self: @Inventory) -> bool {
-        *self.is_set
-    }
-}
-
-#[cfg(test)]
-mod tests {
-    use super::{InventoryImpl, ItemImpl, MAX_INVENTORY_CAPACITY};
-
-    #[test]
-    fn test_new_inventory() {
-        let inventory = InventoryImpl::new(1);
-        assert(inventory.id == 1, 'Invalid inventory id');
-        assert(inventory.is_set == true, 'Should be set');
-        assert(inventory.max_capacity == 30, 'Invalid max capacity');
-        assert(inventory.items.len() == 0, 'Should start empty');
-    }
-
-    #[test]
-    fn test_add_item() {
-        let mut inventory = InventoryImpl::new(1);
-        let item = ItemImpl::new(1, "sword", "a basic sword", 100);
-
-        assert(inventory.add_item(item), 'Should add item');
-        assert(inventory.items.len() == 1, 'Should have one item');
-    }
-
-    #[test]
-    fn test_inventory_full() {
-        let mut inventory = InventoryImpl::new(1);
-
-        let test_item = ItemImpl::new(1, "sword", "a basic sword", 100);
-
-        let mut i = 0;
-        loop {
-            if i >= MAX_INVENTORY_CAPACITY {
-                break;
-            }
-
-            let item_to_add = test_item.clone();
-            assert(inventory.add_item(item_to_add), 'Should add item');
-            i += 1;
-        };
-
-        let final_item = test_item.clone();
-
-        assert(!inventory.add_item(final_item), 'Should not add when full');
-        assert(inventory.is_full(), 'Should be full');
-    }
-
-    #[test]
-    fn test_remove_item() {
-        let mut inventory = InventoryImpl::new(1);
-        let item = ItemImpl::new(1, "sword", "a basic sword", 100);
-
-        inventory.add_item(item);
-        assert(inventory.remove_item(1), 'Should remove item');
-        assert(inventory.items.len() == 0, 'Should be empty after remove');
-    }
-
-    #[test]
-    fn test_available_space() {
-        let mut inventory = InventoryImpl::new(1);
-        let item = ItemImpl::new(1, "sword", "a basic sword", 100);
-
-        assert(inventory.available_space() == MAX_INVENTORY_CAPACITY, 'Should be empty');
-        inventory.add_item(item);
-        assert(
-            inventory.available_space() == MAX_INVENTORY_CAPACITY - 1, 'Should have one less space',
-        );
-    }
-=======
-use core::array::ArrayTrait;
-use core::num::traits::zero::Zero;
-use stark_brawl::models::item::{Item, ItemImpl};
-
-const MAX_INVENTORY_CAPACITY: u32 = 30;
-
-pub mod errors {
-    pub const INVENTORY_FULL: felt252 = 'Inventory is full';
-    pub const ITEM_NOT_FOUND: felt252 = 'Item not found in inventory';
-    pub const INVALID_ITEM: felt252 = 'Invalid item data';
-}
-
-#[derive(Drop, Serde, Clone)]
-#[dojo::model]
-pub struct Inventory {
-    #[key]              
-    pub id: u32,
-    pub items: Array<Item>,  
-    pub max_capacity: u32, 
-    pub is_set: bool  
-}
-
-#[generate_trait]
-pub impl InventoryImpl of InventoryTrait {
-
-    // New inventory
-    fn new(id: u32) -> Inventory {
-        Inventory { 
-            id,
-            items: ArrayTrait::new(),
-            max_capacity: MAX_INVENTORY_CAPACITY,
-            is_set: true
-        }
-    }
-
-    // New item
-    fn add_item(ref self: Inventory, item: Item) -> bool {
-        // validate space
-        if self.items.len() >= self.max_capacity {
-            return false;
-        }
-
-        // Add item
-        self.items.append(item);
-        true
-    }
-
-    // Is full
-    fn is_full(self: @Inventory) -> bool {
-        self.items.len() >= *self.max_capacity
-    }
-
-    // Current capacity
-    fn available_space(self: @Inventory) -> usize {
-        *self.max_capacity - self.items.len()
-    }
-
-    // Remove item
-    fn remove_item(ref self: Inventory, item_id: u32) -> bool {
-        let mut found = false;
-        let mut new_items = ArrayTrait::new();
-        let mut i = 0;
-
-        loop {
-            if i >= self.items.len() {
-                break;
-            }
-
-            let current_item = self.items.at(i); 
-
-            if current_item.id != @item_id || found {
-                new_items.append(current_item.clone());  
-            } else {
-                found = true;  
-            }
-
-            i += 1;
-        };
-
-        if found {
-            self.items = new_items;
-        }
-
-        found
-    }
-
-}
-
-#[generate_trait]
-pub impl InventoryAssert of AssertTrait {
-    #[inline(always)]
-    fn assert_exists(self: Inventory) {
-        assert(self.is_non_zero(), errors::INVALID_ITEM);
-    }
-
-    #[inline(always)]
-    fn assert_not_full(self: @Inventory) {
-        assert(!InventoryImpl::is_full(self), errors::INVENTORY_FULL);
-    }
-}
-
-pub impl ZeroableInventoryTrait of Zero<Inventory> {
-    #[inline(always)]
-    fn zero() -> Inventory {
-        Inventory { 
-            id: 0, 
-            items: ArrayTrait::new(),
-            max_capacity: 0,
-            is_set: false
-        }
-    }
-
-    #[inline(always)]
-    fn is_zero(self: @Inventory) -> bool {
-        !(*self.is_set)
-    }
-
-    #[inline(always)]
-    fn is_non_zero(self: @Inventory) -> bool {
-        *self.is_set
-    }
-}
-
-#[cfg(test)]
-mod tests {
-    use super::{InventoryImpl, ItemImpl, 
-        MAX_INVENTORY_CAPACITY,
-    };
-    use stark_brawl::models::item::ItemType;
-
-    #[test]
-    fn test_new_inventory() {
-        let inventory = InventoryImpl::new(1);
-        assert(inventory.id == 1, 'Invalid inventory id');
-        assert(inventory.is_set == true, 'Should be set');
-        assert(inventory.max_capacity == 30, 'Invalid max capacity');
-        assert(inventory.items.len() == 0, 'Should start empty');
-    }
-
-    #[test]
-    fn test_add_item() {
-        let mut inventory = InventoryImpl::new(1);
-        let item = ItemImpl::new(1, "sword", "a basic sword", 100, ItemType::Upgrade, true);
-
-        assert(inventory.add_item(item), 'Should add item');
-        assert(inventory.items.len() == 1, 'Should have one item');
-    }
-
-    #[test]
-    fn test_inventory_full() {
-        let mut inventory = InventoryImpl::new(1);
-
-        let test_item = ItemImpl::new(1, "sword", "a basic sword", 100, ItemType::Upgrade, true);
-
-        let mut i = 0;
-        loop {
-            if i >= MAX_INVENTORY_CAPACITY {
-                break;
-            }
-
-            let item_to_add = test_item.clone();
-            assert(inventory.add_item(item_to_add), 'Should add item');
-            i += 1;
-        };
-
-        let final_item = test_item.clone();
-
-        assert(!inventory.add_item(final_item), 'Should not add when full');
-        assert(inventory.is_full(), 'Should be full');
-    }
-
-    #[test]
-    fn test_remove_item() {
-        let mut inventory = InventoryImpl::new(1);
-        let item = ItemImpl::new(1, "sword", "a basic sword", 100, ItemType::Upgrade, true);
-
-        inventory.add_item(item);
-        assert(inventory.remove_item(1), 'Should remove item');
-        assert(inventory.items.len() == 0, 'Should be empty after remove');
-    }
-
-    #[test]
-    fn test_available_space() {
-        let mut inventory = InventoryImpl::new(1);
-        let item = ItemImpl::new(1, "sword", "a basic sword", 100, ItemType::Upgrade, true);
-
-        assert(inventory.available_space() == MAX_INVENTORY_CAPACITY, 'Should be empty');
-        inventory.add_item(item);
-        assert(inventory.available_space() == MAX_INVENTORY_CAPACITY - 1, 'Should have one less space');
-    }
-
->>>>>>> b454905d
-}+use core::array::ArrayTrait;
+use core::num::traits::zero::Zero;
+use stark_brawl::models::item::{Item, ItemImpl};
+
+const MAX_INVENTORY_CAPACITY: u32 = 30;
+
+pub mod errors {
+    pub const INVENTORY_FULL: felt252 = 'Inventory is full';
+    pub const ITEM_NOT_FOUND: felt252 = 'Item not found in inventory';
+    pub const INVALID_ITEM: felt252 = 'Invalid item data';
+}
+
+#[derive(Drop, Serde, Clone)]
+#[dojo::model]
+pub struct Inventory {
+    #[key]              
+    pub id: u32,
+    pub items: Array<Item>,  
+    pub max_capacity: u32, 
+    pub is_set: bool  
+}
+
+#[generate_trait]
+pub impl InventoryImpl of InventoryTrait {
+
+    // New inventory
+    fn new(id: u32) -> Inventory {
+        Inventory { 
+            id,
+            items: ArrayTrait::new(),
+            max_capacity: MAX_INVENTORY_CAPACITY,
+            is_set: true
+        }
+    }
+
+    // New item
+    fn add_item(ref self: Inventory, item: Item) -> bool {
+        // validate space
+        if self.items.len() >= self.max_capacity {
+            return false;
+        }
+
+        // Add item
+        self.items.append(item);
+        true
+    }
+
+    // Is full
+    fn is_full(self: @Inventory) -> bool {
+        self.items.len() >= *self.max_capacity
+    }
+
+    // Current capacity
+    fn available_space(self: @Inventory) -> usize {
+        *self.max_capacity - self.items.len()
+    }
+
+    // Remove item
+    fn remove_item(ref self: Inventory, item_id: u32) -> bool {
+        let mut found = false;
+        let mut new_items = ArrayTrait::new();
+        let mut i = 0;
+
+        loop {
+            if i >= self.items.len() {
+                break;
+            }
+
+            let current_item = self.items.at(i); 
+
+            if current_item.id != @item_id || found {
+                new_items.append(current_item.clone());  
+            } else {
+                found = true;  
+            }
+
+            i += 1;
+        };
+
+        if found {
+            self.items = new_items;
+        }
+
+        found
+    }
+
+}
+
+#[generate_trait]
+pub impl InventoryAssert of AssertTrait {
+    #[inline(always)]
+    fn assert_exists(self: Inventory) {
+        assert(self.is_non_zero(), errors::INVALID_ITEM);
+    }
+
+    #[inline(always)]
+    fn assert_not_full(self: @Inventory) {
+        assert(!InventoryImpl::is_full(self), errors::INVENTORY_FULL);
+    }
+}
+
+pub impl ZeroableInventoryTrait of Zero<Inventory> {
+    #[inline(always)]
+    fn zero() -> Inventory {
+        Inventory { 
+            id: 0, 
+            items: ArrayTrait::new(),
+            max_capacity: 0,
+            is_set: false
+        }
+    }
+
+    #[inline(always)]
+    fn is_zero(self: @Inventory) -> bool {
+        !(*self.is_set)
+    }
+
+    #[inline(always)]
+    fn is_non_zero(self: @Inventory) -> bool {
+        *self.is_set
+    }
+}
+
+#[cfg(test)]
+mod tests {
+    use super::{InventoryImpl, ItemImpl, 
+        MAX_INVENTORY_CAPACITY,
+    };
+    use stark_brawl::models::item::ItemType;
+
+    #[test]
+    fn test_new_inventory() {
+        let inventory = InventoryImpl::new(1);
+        assert(inventory.id == 1, 'Invalid inventory id');
+        assert(inventory.is_set == true, 'Should be set');
+        assert(inventory.max_capacity == 30, 'Invalid max capacity');
+        assert(inventory.items.len() == 0, 'Should start empty');
+    }
+
+    #[test]
+    fn test_add_item() {
+        let mut inventory = InventoryImpl::new(1);
+        let item = ItemImpl::new(1, "sword", "a basic sword", 100, ItemType::Upgrade, true);
+
+        assert(inventory.add_item(item), 'Should add item');
+        assert(inventory.items.len() == 1, 'Should have one item');
+    }
+
+    #[test]
+    fn test_inventory_full() {
+        let mut inventory = InventoryImpl::new(1);
+
+        let test_item = ItemImpl::new(1, "sword", "a basic sword", 100, ItemType::Upgrade, true);
+
+        let mut i = 0;
+        loop {
+            if i >= MAX_INVENTORY_CAPACITY {
+                break;
+            }
+
+            let item_to_add = test_item.clone();
+            assert(inventory.add_item(item_to_add), 'Should add item');
+            i += 1;
+        };
+
+        let final_item = test_item.clone();
+
+        assert(!inventory.add_item(final_item), 'Should not add when full');
+        assert(inventory.is_full(), 'Should be full');
+    }
+
+    #[test]
+    fn test_remove_item() {
+        let mut inventory = InventoryImpl::new(1);
+        let item = ItemImpl::new(1, "sword", "a basic sword", 100, ItemType::Upgrade, true);
+
+        inventory.add_item(item);
+        assert(inventory.remove_item(1), 'Should remove item');
+        assert(inventory.items.len() == 0, 'Should be empty after remove');
+    }
+
+    #[test]
+    fn test_available_space() {
+        let mut inventory = InventoryImpl::new(1);
+        let item = ItemImpl::new(1, "sword", "a basic sword", 100, ItemType::Upgrade, true);
+
+        assert(inventory.available_space() == MAX_INVENTORY_CAPACITY, 'Should be empty');
+        inventory.add_item(item);
+        assert(inventory.available_space() == MAX_INVENTORY_CAPACITY - 1, 'Should have one less space');
+    }
+
+}