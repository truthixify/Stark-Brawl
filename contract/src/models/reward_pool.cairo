--- conflicted
+++ resolved
@@ -77,8 +77,7 @@
     }
 }
 
-<<<<<<< HEAD
-=======
+
 pub impl ZeroableReward of ZeroTrait {
     #[inline(always)]
     fn zero() -> Reward {
@@ -109,7 +108,6 @@
 }
 
 
->>>>>>> 2e80623f
 #[cfg(test)]
 mod tests {
     use super::{Reward, RewardPool, RewardTrait, RewardPoolTrait};
@@ -214,8 +212,7 @@
         assert(pool.total_rewards_created == 3, 'Should have 3 created');
         assert(pool.total_rewards_claimed == 2, 'Should have 2 claimed');
     }
-<<<<<<< HEAD
-=======
+
 
     #[test]
     fn test_zeroable_reward_impl() {
@@ -249,5 +246,5 @@
             "Reward with zero fields but non-zero owner must not be considered zero",
         );
     }
->>>>>>> 2e80623f
+
 }