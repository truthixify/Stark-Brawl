use dojo::model::ModelStorage;
use dojo::world::WorldStorage;
use stark_brawl::models::inventory::{Inventory, InventoryImpl};
use stark_brawl::models::item::Item;
use stark_brawl::models::tower_stats::TowerStats;
use stark_brawl::models::tower::{errors as TowerErrors, Tower, TowerImpl, ZeroableTower};
use stark_brawl::models::trap::{Trap, TrapImpl, ZeroableTrapTrait, Vec2};
use stark_brawl::models::player::{Player, PlayerImpl};
use stark_brawl::models::wave::{errors as WaveErrors, Wave, WaveImpl, ZeroableWave};
use stark_brawl::models::enemy::{Enemy, EnemyImpl, ZeroableEnemy};
use stark_brawl::models::statistics::{Statistics, StatisticsImpl, ZeroableStatistics};
use stark_brawl::models::leaderboard::{LeaderboardEntry, LeaderboardImpl, ZeroableLeaderboardEntry};
use starknet::ContractAddress;

#[derive(Drop)]
pub struct Store {
    world: WorldStorage,
}

#[generate_trait]
pub impl StoreImpl of StoreTrait {
    #[inline(always)]
    fn new(world: WorldStorage) -> Store {
        Store { world: world }
    }

    // -------------------------------
    // TowerStats operations
    // -------------------------------
    #[inline]
    fn get_tower_stats(self: Store, tower_type: felt252, level: u8) -> TowerStats {
        self.world.read_model((tower_type, level))
    }

    #[inline]
    fn set_tower_stats(ref self: Store, tower_stats: TowerStats) {
        self.world.write_model(@tower_stats);
    }

    // -------------------------------
    // Item operations
    // -------------------------------
    #[inline]
    fn read_item(self: Store, item_id: u32) -> Item {
        self.world.read_model(item_id)
    }

    #[inline]
    fn write_item(ref self: Store, item: @Item) {
        self.world.write_model(item);
    }

    // -------------------------------
    // Inventory operations
    // -------------------------------
    #[inline]
    fn read_inventory(self: Store, inventory_id: u32) -> Inventory {
        self.world.read_model(inventory_id)
    }

    #[inline]
    fn write_inventory(ref self: Store, inventory: @Inventory) {
        self.world.write_model(inventory);
    }

    #[inline]
    fn has_item(ref self: Store, inventory: @Inventory, item_id: u32) -> bool {
        let mut i = 0;
        loop {
            if i >= inventory.items.len() {
                break false;
            }
            let current_item = inventory.items.at(i);
            if current_item.id == @item_id {
                break true;
            }
            i += 1;
        }
    }

    // -------------------------------
<<<<<<< HEAD
    // Player operations
=======
    // Player operations 
>>>>>>> 0c8569a6
    // -------------------------------
    #[inline]
    fn read_player(self: Store, player_id: felt252) -> Player {
        self.world.read_model(player_id)
    }

    #[inline]
    fn write_player(ref self: Store, player: @Player) {
        self.world.write_model(player);
    }

    // -------------------------------
    // Wave operations
    // -------------------------------
    #[inline]
    fn read_wave(self: @Store, wave_id: u64) -> Wave {
        let wave: Wave = self.world.read_model(wave_id);
        assert(wave.is_non_zero(), 'Wave not found');
        wave
    }

    #[inline]
    fn write_wave(ref self: Store, wave: @Wave) {
        self.world.write_model(wave);
        // self.emit(Event::WaveStored { wave_id: *wave.id });
    }

    #[inline]
    fn start_wave(ref self: Store, wave_id: u64, current_tick: u64) {
        let mut wave = self.read_wave(wave_id);
        assert(wave.is_active == false, WaveErrors::AlreadyActive);
        assert(wave.is_completed == false, WaveErrors::AlreadyCompleted);
        let started_wave = WaveImpl::start(@wave, current_tick);
        self.write_wave(@started_wave)
    }

    #[inline]
    fn register_enemy_spawn(ref self: Store, wave_id: u64, current_tick: u64) {
        let wave = self.read_wave(wave_id);
        assert(WaveImpl::should_spawn(@wave, current_tick) == true, WaveErrors::InvalidSpawnTick);
        let spawned_wave = WaveImpl::register_spawn(@wave, current_tick);
        self.write_wave(@spawned_wave)

    }

    #[inline]
    fn complete_wave(ref self: Store, wave_id: u64) {
        let mut wave = self.read_wave(wave_id);
        assert(wave.is_active == true, WaveErrors::NotActive);
        let completed_wave = WaveImpl::complete(@wave);
        self.write_wave(@completed_wave)
    }

    // -------------------------------
    // Enemy operations
    // -------------------------------
    #[inline]
    fn read_enemy(self: @Store, enemy_id: u64) -> Enemy {
        let enemy: Enemy = self.world.read_model(enemy_id);
        assert(enemy.is_non_zero(), 'Enemy id not found');
        enemy
    }

    #[inline]
    fn write_enemy(ref self: Store, enemy: @Enemy) {
        self.world.write_model(enemy);
    }

    #[inline]
    fn spawn_enemy(ref self: Store, enemy: Enemy) {
        assert(enemy.is_zero() == false, 'Enemy is not initialized');
        self.write_enemy(@enemy)
    }

    #[inline]
    fn update_enemy_health(ref self: Store, enemy_id: u64, damage: u32) {
        let enemy: Enemy = self.read_enemy(enemy_id);
        assert(enemy.is_alive == true, 'Enemy is dead');
        let damaged_enemy = EnemyImpl::take_damage(@enemy, damage);
        self.write_enemy(@damaged_enemy);
    }

    #[inline]
    fn move_enemy(ref self: Store, enemy_id: u64, x: u32, y: u32) {
        let enemy: Enemy = self.read_enemy(enemy_id);
        assert(enemy.is_alive == true, 'Enemy is dead');
        let moved_enemy = EnemyImpl::move_to(@enemy, x, y);
        self.write_enemy(@moved_enemy);
    }

    // Simple helpers to add coins and gems to player
    #[inline]
    fn add_coins(ref self: Store, mut player: Player, amount: u64) -> Player {
        let new_coins = player.coins + amount;
        player.coins = new_coins;
        self.write_player(@player);
        player
    }

    #[inline]
    fn add_gems(ref self: Store, mut player: Player, amount: u64) -> Player {
        let new_gems = player.gems + amount;
        player.gems = new_gems;
        self.write_player(@player);
        player
    }

    // -------------------------------
<<<<<<< HEAD
    // Leaderboard operations
    // -------------------------------
    #[inline]
    fn read_leaderboard_entry(self: @Store, player_id: ContractAddress) -> LeaderboardEntry {
        let entry: LeaderboardEntry = self.world.read_model(player_id);
        // Note: Unlike other entities, we allow reading zero stats for upsert logic
        entry
    }

    #[inline]
    fn write_leaderboard_entry(ref self: Store, entry: @LeaderboardEntry) {
        self.world.write_model(entry);
    }

    #[inline]
    fn update_leaderboard(ref self: Store, player_id: ContractAddress, kills: u32, deaths: u32) {
        let existing_entry = self.read_leaderboard_entry(player_id);
        
        let mut updated_entry = if existing_entry.is_zero() {
            // Create new entry if none exists
            LeaderboardEntry {
                player_id,
                kills,
                deaths,
            }
        } else {
            // Increment existing kills and deaths
            LeaderboardEntry {
                player_id: existing_entry.player_id,
                kills: existing_entry.kills + kills,
                deaths: existing_entry.deaths + deaths,
            }
        };

        // Assert updated entry is valid - panic if kills or deaths exceed 1000
        assert(updated_entry.is_valid(), 'Invalid leaderboard entry');
        
        self.write_leaderboard_entry(@updated_entry);
    }

    // -------------------------------
    // Statistics operations
    // -------------------------------
    #[inline]
    fn read_statistics(self: @Store, player_id: felt252) -> Statistics {
        let stats: Statistics = self.world.read_model(player_id);
        // Note: Unlike other entities, we allow reading zero stats for upsert logic
        stats
    }

    #[inline]
    fn write_statistics(ref self: Store, stats: @Statistics) {
        self.world.write_model(stats);
    }

    #[inline]
    fn increment_match_result(ref self: Store, player_id: felt252, won: bool) {
        let existing_stats = self.read_statistics(player_id);
        
        let mut updated_stats = if existing_stats.is_zero() {
            // Create Statistics if none exists
            Statistics {
                player_id,
                matches_played: 0,
                wins: 0,
                defeats: 0,
            }
        } else {
            existing_stats
        };

        // Increment matches_played always
        StatisticsImpl::increment_matches_played(ref updated_stats);
        
        // Increment wins if won == true, otherwise increment defeats
        if won {
            StatisticsImpl::increment_wins(ref updated_stats);
        } else {
            StatisticsImpl::increment_defeats(ref updated_stats);
        }

        // Persist updated stats
        self.write_statistics(@updated_stats);
=======
    // Tower operations
    // -------------------------------
    #[inline]
    fn read_tower(self: @Store, tower_id: u64) -> Tower {
        let tower: Tower = self.world.read_model(tower_id);
        assert(tower.is_non_zero(), 'Tower not found');
        tower
    }

    #[inline]
    fn write_tower(ref self: Store, tower: @Tower) {
        self.world.write_model(tower);
    }

    #[inline]
    fn place_tower(ref self: Store, tower: Tower) {
        assert(tower.is_zero() == false, 'Tower not initialized');
        self.write_tower(@tower)
    }

    #[inline]
    fn upgrade_tower(ref self: Store, tower_id: u64) {
        let tower = self.read_tower(tower_id);
        assert(tower.level < 5, TowerErrors::MaxLevelReached);
        let upgraded_tower = TowerImpl::upgrade(@tower);
        self.write_tower(@upgraded_tower)
    }

    #[inline]
    fn can_tower_attack(self: @Store, tower_id: u64, current_tick: u64, cooldown: u64) -> bool {
        let tower = self.read_tower(tower_id);
        assert(tower.is_zero() == false, 'Tower not initialized');
        TowerImpl::can_attack(@tower, current_tick, cooldown)
    }

    // -------------------------------
    // Trap operations
    // -------------------------------
    #[inline]
    fn read_trap(self: @Store, trap_id: u32) -> Trap {
        let trap: Trap = self.world.read_model(trap_id);
        assert(trap.is_non_zero(), 'Trap not found');
        trap
    }

    #[inline]
    fn write_trap(ref self: Store, trap: @Trap) {
        self.world.write_model(trap);
    }

    #[inline]
    fn place_trap(ref self: Store, trap: Trap) {
        assert(trap.is_zero() == false, 'Trap not initialized');
        self.write_trap(@trap)
    }

    #[inline]
    fn trigger_trap(ref self: Store, trap_id: u32, enemy_pos: Vec2) -> u16 {
        let mut trap = self.read_trap(trap_id);
        assert(trap.is_active == true, 'Trap not active');
        assert(TrapImpl::check_trigger(@trap, enemy_pos) == true, 'Enemy not in range');
        let damage = TrapImpl::trigger(ref trap);
        self.write_trap(@trap);
        damage
    }

    #[inline]
    fn deactivate_trap(ref self: Store, trap_id: u32) {
        let mut trap = self.read_trap(trap_id);
        TrapImpl::deactivate(ref trap);
        self.write_trap(@trap)
    }

    #[inline]
    fn reactivate_trap(ref self: Store, trap_id: u32) {
        let mut trap = self.read_trap(trap_id);
        TrapImpl::activate(ref trap);
        self.write_trap(@trap)
>>>>>>> 0c8569a6
    }

}<|MERGE_RESOLUTION|>--- conflicted
+++ resolved
@@ -79,11 +79,7 @@
     }
 
     // -------------------------------
-<<<<<<< HEAD
     // Player operations
-=======
-    // Player operations 
->>>>>>> 0c8569a6
     // -------------------------------
     #[inline]
     fn read_player(self: Store, player_id: felt252) -> Player {
@@ -174,25 +170,88 @@
         self.write_enemy(@moved_enemy);
     }
 
-    // Simple helpers to add coins and gems to player
-    #[inline]
-    fn add_coins(ref self: Store, mut player: Player, amount: u64) -> Player {
-        let new_coins = player.coins + amount;
-        player.coins = new_coins;
-        self.write_player(@player);
-        player
-    }
-
-    #[inline]
-    fn add_gems(ref self: Store, mut player: Player, amount: u64) -> Player {
-        let new_gems = player.gems + amount;
-        player.gems = new_gems;
-        self.write_player(@player);
-        player
-    }
-
-    // -------------------------------
-<<<<<<< HEAD
+    // -------------------------------
+    // Tower operations
+    // -------------------------------
+    #[inline]
+    fn read_tower(self: @Store, tower_id: u64) -> Tower {
+        let tower: Tower = self.world.read_model(tower_id);
+        assert(tower.is_non_zero(), 'Tower not found');
+        tower
+    }
+
+    #[inline]
+    fn write_tower(ref self: Store, tower: @Tower) {
+        self.world.write_model(tower);
+    }
+
+    #[inline]
+    fn place_tower(ref self: Store, tower: Tower) {
+        assert(tower.is_zero() == false, 'Tower not initialized');
+        self.write_tower(@tower)
+    }
+
+    #[inline]
+    fn upgrade_tower(ref self: Store, tower_id: u64) {
+        let tower = self.read_tower(tower_id);
+        assert(tower.level < 5, TowerErrors::MaxLevelReached);
+        let upgraded_tower = TowerImpl::upgrade(@tower);
+        self.write_tower(@upgraded_tower)
+    }
+
+    #[inline]
+    fn can_tower_attack(self: @Store, tower_id: u64, current_tick: u64, cooldown: u64) -> bool {
+        let tower = self.read_tower(tower_id);
+        assert(tower.is_zero() == false, 'Tower not initialized');
+        TowerImpl::can_attack(@tower, current_tick, cooldown)
+    }
+
+    // -------------------------------
+    // Trap operations
+    // -------------------------------
+    #[inline]
+    fn read_trap(self: @Store, trap_id: u32) -> Trap {
+        let trap: Trap = self.world.read_model(trap_id);
+        assert(trap.is_non_zero(), 'Trap not found');
+        trap
+    }
+
+    #[inline]
+    fn write_trap(ref self: Store, trap: @Trap) {
+        self.world.write_model(trap);
+    }
+
+    #[inline]
+    fn place_trap(ref self: Store, trap: Trap) {
+        assert(trap.is_zero() == false, 'Trap not initialized');
+        self.write_trap(@trap)
+    }
+
+    #[inline]
+    fn trigger_trap(ref self: Store, trap_id: u32, enemy_pos: Vec2) -> u16 {
+        let mut trap = self.read_trap(trap_id);
+        assert(trap.is_active == true, 'Trap not active');
+        assert(TrapImpl::check_trigger(@trap, enemy_pos) == true, 'Enemy not in range');
+        let damage = TrapImpl::trigger(ref trap);
+        self.write_trap(@trap);
+        damage
+    }
+
+    #[inline]
+    fn deactivate_trap(ref self: Store, trap_id: u32) {
+        let mut trap = self.read_trap(trap_id);
+        TrapImpl::deactivate(ref trap);
+        self.write_trap(@trap)
+    }
+
+    #[inline]
+    fn reactivate_trap(ref self: Store, trap_id: u32) {
+        let mut trap = self.read_trap(trap_id);
+        TrapImpl::activate(ref trap);
+        self.write_trap(@trap)
+    }
+
+    // -------------------------------
     // Leaderboard operations
     // -------------------------------
     #[inline]
@@ -276,86 +335,23 @@
 
         // Persist updated stats
         self.write_statistics(@updated_stats);
-=======
-    // Tower operations
-    // -------------------------------
-    #[inline]
-    fn read_tower(self: @Store, tower_id: u64) -> Tower {
-        let tower: Tower = self.world.read_model(tower_id);
-        assert(tower.is_non_zero(), 'Tower not found');
-        tower
-    }
-
-    #[inline]
-    fn write_tower(ref self: Store, tower: @Tower) {
-        self.world.write_model(tower);
-    }
-
-    #[inline]
-    fn place_tower(ref self: Store, tower: Tower) {
-        assert(tower.is_zero() == false, 'Tower not initialized');
-        self.write_tower(@tower)
-    }
-
-    #[inline]
-    fn upgrade_tower(ref self: Store, tower_id: u64) {
-        let tower = self.read_tower(tower_id);
-        assert(tower.level < 5, TowerErrors::MaxLevelReached);
-        let upgraded_tower = TowerImpl::upgrade(@tower);
-        self.write_tower(@upgraded_tower)
-    }
-
-    #[inline]
-    fn can_tower_attack(self: @Store, tower_id: u64, current_tick: u64, cooldown: u64) -> bool {
-        let tower = self.read_tower(tower_id);
-        assert(tower.is_zero() == false, 'Tower not initialized');
-        TowerImpl::can_attack(@tower, current_tick, cooldown)
-    }
-
-    // -------------------------------
-    // Trap operations
-    // -------------------------------
-    #[inline]
-    fn read_trap(self: @Store, trap_id: u32) -> Trap {
-        let trap: Trap = self.world.read_model(trap_id);
-        assert(trap.is_non_zero(), 'Trap not found');
-        trap
-    }
-
-    #[inline]
-    fn write_trap(ref self: Store, trap: @Trap) {
-        self.world.write_model(trap);
-    }
-
-    #[inline]
-    fn place_trap(ref self: Store, trap: Trap) {
-        assert(trap.is_zero() == false, 'Trap not initialized');
-        self.write_trap(@trap)
-    }
-
-    #[inline]
-    fn trigger_trap(ref self: Store, trap_id: u32, enemy_pos: Vec2) -> u16 {
-        let mut trap = self.read_trap(trap_id);
-        assert(trap.is_active == true, 'Trap not active');
-        assert(TrapImpl::check_trigger(@trap, enemy_pos) == true, 'Enemy not in range');
-        let damage = TrapImpl::trigger(ref trap);
-        self.write_trap(@trap);
-        damage
-    }
-
-    #[inline]
-    fn deactivate_trap(ref self: Store, trap_id: u32) {
-        let mut trap = self.read_trap(trap_id);
-        TrapImpl::deactivate(ref trap);
-        self.write_trap(@trap)
-    }
-
-    #[inline]
-    fn reactivate_trap(ref self: Store, trap_id: u32) {
-        let mut trap = self.read_trap(trap_id);
-        TrapImpl::activate(ref trap);
-        self.write_trap(@trap)
->>>>>>> 0c8569a6
+    }
+
+    // Simple helpers to add coins and gems to player
+    #[inline]
+    fn add_coins(ref self: Store, mut player: Player, amount: u64) -> Player {
+        let new_coins = player.coins + amount;
+        player.coins = new_coins;
+        self.write_player(@player);
+        player
+    }
+
+    #[inline]
+    fn add_gems(ref self: Store, mut player: Player, amount: u64) -> Player {
+        let new_gems = player.gems + amount;
+        player.gems = new_gems;
+        self.write_player(@player);
+        player
     }
 
 }