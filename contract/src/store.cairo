--- conflicted
+++ resolved
@@ -25,8 +25,6 @@
     fn set_tower_stats(ref self: Store, tower_stats: TowerStats) {
         self.world.write_model(@tower_stats);
     }
-<<<<<<< HEAD
-=======
 
     // Item operations
     #[inline]
@@ -67,5 +65,4 @@
             i += 1;
         }
     }
->>>>>>> b454905d
 }