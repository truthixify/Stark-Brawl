mod tests {

    use dojo_cairo_test::{
        ContractDef, ContractDefTrait, NamespaceDef, TestResource, WorldStorageTestTrait,
        spawn_test_world,
    };
    use dojo::world::{WorldStorage};

    use stark_brawl::models::tower::{Tower, TowerImpl, ZeroableTower};
    use stark_brawl::models::trap::{Trap, TrapTrait, TrapType, ZeroableTrapTrait, Vec2, create_trap};
    use stark_brawl::models::wave::{Wave, WaveImpl};
    use stark_brawl::models::enemy::{Enemy, EnemyImpl};
    use stark_brawl::models::leaderboard::{LeaderboardEntry, LeaderboardImpl, ZeroableLeaderboardEntry};
    use stark_brawl::models::statistics::{Statistics, StatisticsImpl, ZeroableStatistics};
    use stark_brawl::store::{Store, StoreTrait};
    use starknet::{ContractAddress, contract_address_const};

    // System imports
    use stark_brawl::systems::game::{brawl_game};

    // Model Imports
    use stark_brawl::models::wave::{m_Wave};
    use stark_brawl::models::enemy::{m_Enemy};
    use stark_brawl::models::tower::{m_Tower};
    use stark_brawl::models::tower_stats::{m_TowerStats};
    use stark_brawl::models::trap::{m_Trap};
    use stark_brawl::models::item::{m_Item};
    use stark_brawl::models::inventory::{m_Inventory};
    use stark_brawl::models::player::{m_Player};
    use stark_brawl::models::statistics::{m_Statistics};
    use stark_brawl::models::leaderboard::{m_LeaderboardEntry};

    pub fn namespace_def() -> NamespaceDef {
        let ndef = NamespaceDef {
            namespace: "brawl_game",
            resources: [
                TestResource::Model(m_Wave::TEST_CLASS_HASH),
                TestResource::Model(m_Enemy::TEST_CLASS_HASH),
                TestResource::Model(m_Tower::TEST_CLASS_HASH),
                TestResource::Model(m_TowerStats::TEST_CLASS_HASH),
                TestResource::Model(m_Trap::TEST_CLASS_HASH),
                TestResource::Model(m_Item::TEST_CLASS_HASH),
                TestResource::Model(m_Inventory::TEST_CLASS_HASH),
                TestResource::Model(m_Player::TEST_CLASS_HASH),
                TestResource::Model(m_Statistics::TEST_CLASS_HASH),
                TestResource::Model(m_LeaderboardEntry::TEST_CLASS_HASH),
                TestResource::Contract(brawl_game::TEST_CLASS_HASH),
            ].span(),
        };

        ndef
    }

    pub fn contract_defs() -> Span<ContractDef> {
        [
            ContractDefTrait::new(@"brawl_game", @"brawl_game")
                .with_writer_of([dojo::utils::bytearray_hash(@"brawl_game")].span()),
        ]
            .span()
    }

    pub fn create_test_world() -> WorldStorage {
         // Initialize test environment
         let ndef = namespace_def();

         // Register the resources.
         let mut world = spawn_test_world([ndef].span());
 
         // Ensures permissions and initializations are synced.
         world.sync_perms_and_inits(contract_defs());

         world
    }

    fn create_sample_wave() -> Wave {
        WaveImpl::new(1_u64, 1_u32, 3_u32, 100_u32)
    }

    fn create_sample_enemy() -> Enemy {
        EnemyImpl::new(1_u64, 'goblin', 100_u32, 5_u32, 10_u32, 20_u32, 10_u32, 50_u32)
    }

<<<<<<< HEAD
    fn create_sample_leaderboard_entry() -> LeaderboardEntry {
        LeaderboardEntry {
            player_id: contract_address_const::<0x123>(),
            kills: 10_u32,
            deaths: 2_u32,
        }
    }

    fn create_sample_statistics() -> Statistics {
        Statistics {
            player_id: 'player1',
            matches_played: 5_u8,
            wins: 3_u8,
            defeats: 2_u8,
        }
=======
    fn create_sample_tower() -> Tower {
        TowerImpl::new(1_u64, contract_address_const::<0x123>(), 'cannon', 5_u32, 5_u32)
    }

    fn create_sample_trap() -> Trap {
        create_trap(1_u32, contract_address_const::<0x123>(), 10_u32, 15_u32, 3_u32, 50_u16, TrapType::Explosive)
>>>>>>> 0c8569a6
    }

    #[test]
    fn test_store_write_read_wave() {
        let world = create_test_world();
        let mut store: Store = StoreTrait::new(world);

        let wave = create_sample_wave();
        store.write_wave(@wave);

        let wave = store.read_wave(1_u64);

        assert(wave.id == 1_u64, 'Invalid id');
        assert(wave.level == 1_u32, 'Invalid level');
        assert(wave.enemy_count == 3_u32, 'Invalid enemy_count');
        assert(wave.tick_interval == 100_u32, 'Invalid tick_interval');
        assert(wave.enemies_spawned == 0, 'Invalid enemies_spawned');
        assert(wave.last_spawn_tick == 0, 'Invalid last_spawn_tick');
        assert(wave.is_active == false, 'Invalid is_active');
        assert(wave.is_completed == false, 'Invalid is_completed');
    }

    #[test]
    fn test_store_start_wave() {
        let world = create_test_world();
        let mut store: Store = StoreTrait::new(world);

        let wave = create_sample_wave();
        store.write_wave(@wave);

        let wave = store.read_wave(1_u64);
        let new_tick = 200_u64;

        store.start_wave(wave.id, new_tick);
        let active_wave = store.read_wave(wave.id);

        assert(active_wave.is_active == true, 'Should be active');
        assert(active_wave.last_spawn_tick == 200_u64, 'Incorrect last spawn tick');
    }

    #[test]
    fn test_store_register_spawn() {
        let world = create_test_world();
        let mut store: Store = StoreTrait::new(world);

        let wave = create_sample_wave();
        store.write_wave(@wave);

        store.start_wave(wave.id, 200_u64);
        store.register_enemy_spawn(wave.id, 300_u64);

        let updated_wave = store.read_wave(wave.id);

        assert(updated_wave.enemies_spawned == 1_u32, 'Should have 1 spawned');
        assert(updated_wave.last_spawn_tick == 300_u64, 'Should update last spawn tick');
    }

     #[test]
    fn test_store_complete_wave() {
        let world = create_test_world();
        let mut store: Store = StoreTrait::new(world);

        let wave = create_sample_wave();
        store.write_wave(@wave);

        store.start_wave(wave.id, 200_u64);
        store.complete_wave(wave.id);

        let completed_wave = store.read_wave(wave.id);

        assert(completed_wave.is_active == false, 'Should not be active');
        assert(completed_wave.is_completed == true, 'Should be completed');
    }

    #[test]
    #[should_panic(expected: ('Wave already active',))]
    fn test_store_already_started() {
        let world = create_test_world();
        let mut store: Store = StoreTrait::new(world);

        let wave = create_sample_wave();
        store.write_wave(@wave);

        store.start_wave(wave.id, 200_u64);
        store.start_wave(wave.id, 300_u64);
    }

    #[test]
    #[should_panic(expected: ('Wave already completed',))]
    fn test_store_not_start_after_complete_wave() {
        let world = create_test_world();
        let mut store: Store = StoreTrait::new(world);

        let wave = create_sample_wave();
        store.write_wave(@wave);

        store.start_wave(wave.id, 200_u64);
        store.complete_wave(wave.id);

        let _completed_wave = store.read_wave(wave.id);

        store.start_wave(wave.id, 300_u64);
    }

    #[test]
    #[should_panic(expected: ('Invalid spawn tick',))]
    fn test_store_not_register_spawn_after_complete_wave() {
        let world = create_test_world();
        let mut store: Store = StoreTrait::new(world);

        let wave = create_sample_wave();
        store.write_wave(@wave);

        store.start_wave(wave.id, 200_u64);
        store.complete_wave(wave.id);

        let _completed_wave = store.read_wave(wave.id);

        store.register_enemy_spawn(wave.id, 300_u64);
    }

    #[test]
    #[should_panic(expected: ('Invalid spawn tick',))]
    fn test_store_register_spawn_beyond_count() {
        let world = create_test_world();
        let mut store: Store = StoreTrait::new(world);

        let wave = create_sample_wave();
        store.write_wave(@wave);

        store.start_wave(wave.id, 200_u64);
        store.register_enemy_spawn(wave.id, 300_u64);
        store.register_enemy_spawn(wave.id, 400_u64);
        store.register_enemy_spawn(wave.id, 500_u64);
        store.register_enemy_spawn(wave.id, 700_u64);

        let _updated_wave = store.read_wave(wave.id);
    }

    #[test]
    fn test_store_spawn_enemy() {
        let world = create_test_world();
        let mut store: Store = StoreTrait::new(world);

        let enemy = create_sample_enemy();
        store.spawn_enemy(enemy);

        let enemy = store.read_enemy(1_u64);

        assert(enemy.id == 1_u64, 'Invalid id');
        assert(enemy.enemy_type == 'goblin', 'Invalid enemy_type');
        assert(enemy.health == 100_u32, 'Invalid health');
        assert(enemy.speed == 5_u32, 'Invalid speed');
        assert(enemy.x == 10_u32, 'Invalid x');
        assert(enemy.y == 20_u32, 'Invalid y');
        assert(enemy.is_alive == true, 'Invalid enemy');
        assert(enemy.coin_reward == 10_u32, 'Invalid coin_reward');
        assert(enemy.xp_reward == 50_u32, 'Invalid xp_reward');
    }

     #[test]
    fn test_store_update_enemy_health() {
        let world = create_test_world();
        let mut store: Store = StoreTrait::new(world);

        let enemy = create_sample_enemy();
        store.spawn_enemy(enemy);

        store.update_enemy_health(1_u64, 20_u32);

        let enemy = store.read_enemy(1_u64);
        
        assert(enemy.id == 1_u64, 'Invalid id');
        assert(enemy.enemy_type == 'goblin', 'Invalid enemy_type');
        assert(enemy.health == 80_u32, 'Invalid health');
        assert(enemy.speed == 5_u32, 'Invalid speed');
        assert(enemy.x == 10_u32, 'Invalid x');
        assert(enemy.y == 20_u32, 'Invalid y');
        assert(enemy.is_alive == true, 'Invalid enemy');
        assert(enemy.coin_reward == 10_u32, 'Invalid coin_reward');
        assert(enemy.xp_reward == 50_u32, 'Invalid xp_reward');
    }

     #[test]
    fn test_store_move_enemy() {
        let world = create_test_world();
        let mut store: Store = StoreTrait::new(world);

        let enemy = create_sample_enemy();
        store.spawn_enemy(enemy);

        store.move_enemy(1_u64, 30_u32, 50_u32);

        let enemy = store.read_enemy(1_u64);
        
        assert(enemy.id == 1_u64, 'Invalid id');
        assert(enemy.enemy_type == 'goblin', 'Invalid enemy_type');
        assert(enemy.health == 100_u32, 'Invalid health');
        assert(enemy.speed == 5_u32, 'Invalid speed');
        assert(enemy.x == 30_u32, 'Invalid x');
        assert(enemy.y == 50_u32, 'Invalid y');
        assert(enemy.is_alive == true, 'Invalid enemy');
        assert(enemy.coin_reward == 10_u32, 'Invalid coin_reward');
        assert(enemy.xp_reward == 50_u32, 'Invalid xp_reward');
    }

    #[test]
    #[should_panic(expected: ('Enemy is dead',))]
    fn test_store_move_dead_enemy() {
        let world = create_test_world();
        let mut store: Store = StoreTrait::new(world);

        let enemy = create_sample_enemy();
        store.spawn_enemy(enemy);

        store.update_enemy_health(1_u64, 100_u32);
        store.move_enemy(1_u64, 30_u32, 50_u32);
    }

    #[test]
    #[should_panic(expected: ('Enemy is dead',))]
    fn test_store_update_dead_enemy() {
        let world = create_test_world();
        let mut store: Store = StoreTrait::new(world);

        let enemy = create_sample_enemy();
        store.spawn_enemy(enemy);

        store.update_enemy_health(1_u64, 100_u32);
        store.update_enemy_health(1_u64, 10_u32);
    }

    // -------------------------------
<<<<<<< HEAD
    // Leaderboard Management Tests
    // -------------------------------
    #[test]
    fn test_store_write_read_leaderboard_entry() {
        let world = create_test_world();
        let mut store: Store = StoreTrait::new(world);

        let entry = create_sample_leaderboard_entry();
        store.write_leaderboard_entry(@entry);

        let stored_entry = store.read_leaderboard_entry(contract_address_const::<0x123>());

        assert(stored_entry.player_id == contract_address_const::<0x123>(), 'Invalid player_id');
        assert(stored_entry.kills == 10_u32, 'Invalid kills');
        assert(stored_entry.deaths == 2_u32, 'Invalid deaths');
        assert(stored_entry.is_valid(), 'Entry should be valid');
    }

    #[test]
    fn test_store_update_leaderboard_new_entry() {
        let world = create_test_world();
        let mut store: Store = StoreTrait::new(world);

        let player_id = contract_address_const::<0x456>();
        
        // Should create new entry if none exists
        store.update_leaderboard(player_id, 5_u32, 1_u32);

        let entry = store.read_leaderboard_entry(player_id);
        assert(entry.player_id == player_id, 'Should create new entry');
        assert(entry.kills == 5_u32, 'Should have 5 kills');
        assert(entry.deaths == 1_u32, 'Should have 1 death');
        assert(entry.is_valid(), 'New entry should be valid');
    }

    #[test]
    fn test_store_update_leaderboard_existing_entry() {
        let world = create_test_world();
        let mut store: Store = StoreTrait::new(world);

        let player_id = contract_address_const::<0x123>();
        let initial_entry = create_sample_leaderboard_entry();
        store.write_leaderboard_entry(@initial_entry);

        // Should increment existing kills and deaths
        store.update_leaderboard(player_id, 3_u32, 1_u32);

        let updated_entry = store.read_leaderboard_entry(player_id);
        assert(updated_entry.kills == 13_u32, 'Should have 13 kills total');
        assert(updated_entry.deaths == 3_u32, 'Should have 3 deaths total');
        assert(updated_entry.is_valid(), 'Updated entry should be valid');
    }

    #[test]
    fn test_store_update_leaderboard_multiple_updates() {
        let world = create_test_world();
        let mut store: Store = StoreTrait::new(world);

        let player_id = contract_address_const::<0x789>();

        // Multiple updates to same player
        store.update_leaderboard(player_id, 10_u32, 2_u32);
        store.update_leaderboard(player_id, 5_u32, 1_u32);
        store.update_leaderboard(player_id, 2_u32, 0_u32);

        let final_entry = store.read_leaderboard_entry(player_id);
        assert(final_entry.kills == 17_u32, 'Should have 17 total kills');
        assert(final_entry.deaths == 3_u32, 'Should have 3 total deaths');
        assert(final_entry.is_valid(), 'Final entry should be valid');
    }

    #[test]
    #[should_panic(expected: ('Invalid leaderboard entry',))]
    fn test_store_update_leaderboard_exceed_kills_limit() {
        let world = create_test_world();
        let mut store: Store = StoreTrait::new(world);

        let player_id = contract_address_const::<0xABC>();
        
        // Should panic when kills exceed 1000
        store.update_leaderboard(player_id, 1001_u32, 10_u32);
    }

    #[test]
    #[should_panic(expected: ('Invalid leaderboard entry',))]
    fn test_store_update_leaderboard_exceed_deaths_limit() {
        let world = create_test_world();
        let mut store: Store = StoreTrait::new(world);

        let player_id = contract_address_const::<0xDEF>();
        
        // Should panic when deaths exceed 1000
        store.update_leaderboard(player_id, 100_u32, 1001_u32);
    }

    #[test]
    #[should_panic(expected: ('Invalid leaderboard entry',))]
    fn test_store_update_leaderboard_cumulative_exceed_limit() {
        let world = create_test_world();
        let mut store: Store = StoreTrait::new(world);

        let player_id = contract_address_const::<0x999>();

        // First update is valid
        store.update_leaderboard(player_id, 900_u32, 900_u32);
        
        // Second update should push over limit and panic
        store.update_leaderboard(player_id, 200_u32, 50_u32);
    }

    #[test]
    fn test_store_update_leaderboard_at_limit() {
        let world = create_test_world();
        let mut store: Store = StoreTrait::new(world);

        let player_id = contract_address_const::<0x888>();

        // Test exact limit values
        store.update_leaderboard(player_id, 1000_u32, 1000_u32);

        let entry = store.read_leaderboard_entry(player_id);
        assert(entry.kills == 1000_u32, 'Should have exactly 1000 kills');
        assert(entry.deaths == 1000_u32, 'Should have exactly 1000 deaths');
        assert(entry.is_valid(), 'Entry at limit should be valid');
    }

    #[test]
    fn test_store_read_nonexistent_leaderboard_entry() {
        let world = create_test_world();
        let store: Store = StoreTrait::new(world);

        let player_id = contract_address_const::<0x000>();
        let entry = store.read_leaderboard_entry(player_id);
        
        // Should return zero entry for non-existent players
        assert(entry.is_zero(), 'Should be zero entry');
        assert(entry.kills == 0_u32, 'Should have 0 kills');
        assert(entry.deaths == 0_u32, 'Should have 0 deaths');
    }

    // -------------------------------
    // Statistics Management Tests
    // -------------------------------
    #[test]
    fn test_store_write_read_statistics() {
        let world = create_test_world();
        let mut store: Store = StoreTrait::new(world);

        let stats = create_sample_statistics();
        store.write_statistics(@stats);

        let stored_stats = store.read_statistics('player1');

        assert(stored_stats.player_id == 'player1', 'Invalid player_id');
        assert(stored_stats.matches_played == 5_u8, 'Invalid matches_played');
        assert(stored_stats.wins == 3_u8, 'Invalid wins');
        assert(stored_stats.defeats == 2_u8, 'Invalid defeats');
        assert(stored_stats.is_non_zero(), 'Stats should be non-zero');
    }

    #[test]
    fn test_store_increment_match_result_new_player_win() {
        let world = create_test_world();
        let mut store: Store = StoreTrait::new(world);

        let player_id = 'newplayer1';
        
        // Should create new stats if none exist
        store.increment_match_result(player_id, true);

        let stats = store.read_statistics(player_id);
        assert(stats.player_id == player_id, 'Should create new stats');
        assert(stats.matches_played == 1_u8, 'Should have 1 match played');
        assert(stats.wins == 1_u8, 'Should have 1 win');
        assert(stats.defeats == 0_u8, 'Should have 0 defeats');
        assert(stats.is_non_zero(), 'New stats should be non-zero');
    }

    #[test]
    fn test_store_increment_match_result_new_player_defeat() {
        let world = create_test_world();
        let mut store: Store = StoreTrait::new(world);

        let player_id = 'newplayer2';
        
        // Should create new stats for defeat
        store.increment_match_result(player_id, false);

        let stats = store.read_statistics(player_id);
        assert(stats.player_id == player_id, 'Should create new stats');
        assert(stats.matches_played == 1_u8, 'Should have 1 match played');
        assert(stats.wins == 0_u8, 'Should have 0 wins');
        assert(stats.defeats == 1_u8, 'Should have 1 defeat');
        assert(stats.is_non_zero(), 'New stats should be non-zero');
    }

    #[test]
    fn test_store_increment_match_result_existing_player() {
        let world = create_test_world();
        let mut store: Store = StoreTrait::new(world);

        let player_id = 'player1';
        let initial_stats = create_sample_statistics();
        store.write_statistics(@initial_stats);

        // Increment with a win
        store.increment_match_result(player_id, true);

        let updated_stats = store.read_statistics(player_id);
        assert(updated_stats.matches_played == 6_u8, 'Should have 6 matches played');
        assert(updated_stats.wins == 4_u8, 'Should have 4 wins');
        assert(updated_stats.defeats == 2_u8, 'Should still have 2 defeats');
    }

    #[test]
    fn test_store_increment_match_result_multiple_results() {
        let world = create_test_world();
        let mut store: Store = StoreTrait::new(world);

        let player_id = 'player3';

        // Multiple match results
        store.increment_match_result(player_id, true);   // Win
        store.increment_match_result(player_id, false);  // Defeat
        store.increment_match_result(player_id, true);   // Win
        store.increment_match_result(player_id, true);   // Win
        store.increment_match_result(player_id, false);  // Defeat

        let final_stats = store.read_statistics(player_id);
        assert(final_stats.matches_played == 5_u8, 'Should have 5 matches played');
        assert(final_stats.wins == 3_u8, 'Should have 3 wins');
        assert(final_stats.defeats == 2_u8, 'Should have 2 defeats');
    }

    #[test]
    fn test_store_increment_match_result_win_rate_calculation() {
        let world = create_test_world();
        let mut store: Store = StoreTrait::new(world);

        let player_id = 'player4';

        // Create scenario for 75% win rate (3 wins out of 4 matches)
        store.increment_match_result(player_id, true);   // Win
        store.increment_match_result(player_id, true);   // Win
        store.increment_match_result(player_id, true);   // Win
        store.increment_match_result(player_id, false);  // Defeat

        let stats = store.read_statistics(player_id);
        let win_rate = StatisticsImpl::get_win_rate(@stats);
        assert(win_rate == 75, 'Win rate should be 75%');
    }

    #[test]
    fn test_store_increment_match_result_alternating_results() {
        let world = create_test_world();
        let mut store: Store = StoreTrait::new(world);

        let player_id = 'player5';

        // Alternating wins and defeats
        store.increment_match_result(player_id, true);   // Win
        store.increment_match_result(player_id, false);  // Defeat
        store.increment_match_result(player_id, true);   // Win
        store.increment_match_result(player_id, false);  // Defeat

        let stats = store.read_statistics(player_id);
        assert(stats.matches_played == 4_u8, 'Should have 4 matches played');
        assert(stats.wins == 2_u8, 'Should have 2 wins');
        assert(stats.defeats == 2_u8, 'Should have 2 defeats');
        
        let win_rate = StatisticsImpl::get_win_rate(@stats);
        assert(win_rate == 50, 'Win rate should be 50%');
    }

    #[test]
    fn test_store_read_nonexistent_statistics() {
        let world = create_test_world();
        let store: Store = StoreTrait::new(world);

        let player_id = 'nonexistent';
        let stats = store.read_statistics(player_id);
        
        // Should return zero stats for non-existent players
        assert(stats.is_zero(), 'Should be zero stats');
        assert(stats.matches_played == 0_u8, 'Should have 0 matches');
        assert(stats.wins == 0_u8, 'Should have 0 wins');
        assert(stats.defeats == 0_u8, 'Should have 0 defeats');
    }

    #[test]
    fn test_store_statistics_different_players() {
        let world = create_test_world();
        let mut store: Store = StoreTrait::new(world);

        // Test multiple different players
        store.increment_match_result('playerA', true);
        store.increment_match_result('playerB', false);
        store.increment_match_result('playerA', true);
        store.increment_match_result('playerC', true);

        let statsA = store.read_statistics('playerA');
        let statsB = store.read_statistics('playerB');
        let statsC = store.read_statistics('playerC');

        assert(statsA.matches_played == 2_u8, 'Player A: 2 matches');
        assert(statsA.wins == 2_u8, 'Player A: 2 wins');
        assert(statsA.defeats == 0_u8, 'Player A: 0 defeat');
        assert(statsB.matches_played == 1_u8, 'Player B: 1 match');
        assert(statsB.wins == 0_u8, 'Player B: 0 wins');
        assert(statsB.defeats == 1_u8, 'Player B: 1 defeat');
        assert(statsC.matches_played == 1_u8, 'Player C: 1 match');
        assert(statsC.wins == 1_u8, 'Player C: 1 win');
=======
    // Tower Management Tests
    // -------------------------------
    #[test]
    fn test_store_place_and_read_tower() {
        let world = create_test_world();
        let mut store: Store = StoreTrait::new(world);

        let tower = create_sample_tower();
        store.place_tower(tower);

        let stored_tower = store.read_tower(1_u64);

        assert(stored_tower.id == 1_u64, 'Invalid tower id');
        assert(stored_tower.owner == contract_address_const::<0x123>(), 'Invalid owner');
        assert(stored_tower.tower_type == 'cannon', 'Invalid tower type');
        assert(stored_tower.level == 1_u8, 'Invalid level');
        assert(stored_tower.x == 5_u32, 'Invalid x position');
        assert(stored_tower.y == 5_u32, 'Invalid y position');
        assert(stored_tower.last_attack_tick == 0_u64, 'Invalid last attack tick');
    }

    #[test]
    fn test_store_upgrade_tower() {
        let world = create_test_world();
        let mut store: Store = StoreTrait::new(world);

        let tower = create_sample_tower();
        store.place_tower(tower);

        store.upgrade_tower(1_u64);

        let upgraded_tower = store.read_tower(1_u64);
        assert(upgraded_tower.level == 2_u8, 'Should be level 2');
    }

    #[test]
    fn test_store_upgrade_tower_multiple_times() {
        let world = create_test_world();
        let mut store: Store = StoreTrait::new(world);

        let tower = create_sample_tower();
        store.place_tower(tower);

        store.upgrade_tower(1_u64);
        store.upgrade_tower(1_u64);
        store.upgrade_tower(1_u64);

        let upgraded_tower = store.read_tower(1_u64);
        assert(upgraded_tower.level == 4_u8, 'Should be level 4');
    }

    #[test]
    #[should_panic(expected: ('MaxLevelReached',))]
    fn test_store_upgrade_tower_past_max_level() {
        let world = create_test_world();
        let mut store: Store = StoreTrait::new(world);

        let tower = create_sample_tower();
        store.place_tower(tower);

        // Upgrade to level 5 (max level)
        store.upgrade_tower(1_u64);
        store.upgrade_tower(1_u64);
        store.upgrade_tower(1_u64);
        store.upgrade_tower(1_u64);

        // This should panic
        store.upgrade_tower(1_u64);
    }

    #[test]
    fn test_store_can_tower_attack_ready() {
        let world = create_test_world();
        let mut store: Store = StoreTrait::new(world);

        let tower = create_sample_tower();
        store.place_tower(tower);

        let can_attack = store.can_tower_attack(1_u64, 100_u64, 50_u64);
        assert(can_attack == true, 'Tower should be ready to attack');
    }

    #[test]
    fn test_store_can_tower_attack_cooldown() {
        let world = create_test_world();
        let mut store: Store = StoreTrait::new(world);

        // Create tower with last_attack_tick = 90
        let mut tower = create_sample_tower();
        tower.last_attack_tick = 90_u64;
        store.write_tower(@tower);

        // Current tick = 100, cooldown = 50, so 100 - 90 = 10 < 50
        let can_attack = store.can_tower_attack(1_u64, 100_u64, 50_u64);
        assert(can_attack == false, 'Tower should be in cooldown');
    }

    #[test]
    #[should_panic(expected: ('Tower not found',))]
    fn test_store_read_zero_tower() {
        let world = create_test_world();
        let store: Store = StoreTrait::new(world);

        let _tower = store.read_tower(0_u64);
    }

    #[test]
    #[should_panic(expected: ('Tower not initialized',))]
    fn test_store_place_zero_tower() {
        let world = create_test_world();
        let mut store: Store = StoreTrait::new(world);

        let zero_tower = ZeroableTower::zero();
        store.place_tower(zero_tower);
    }

    // -------------------------------
    // Trap Management Tests
    // -------------------------------
    #[test]
    fn test_store_place_and_read_trap() {
        let world = create_test_world();
        let mut store: Store = StoreTrait::new(world);

        let trap = create_sample_trap();
        store.place_trap(trap);

        let stored_trap = store.read_trap(1_u32);

        assert(stored_trap.trap_id == 1_u32, 'Invalid trap id');
        assert(stored_trap.owner == contract_address_const::<0x123>(), 'Invalid owner');
        assert(stored_trap.position.x == 10_u32, 'Invalid x position');
        assert(stored_trap.position.y == 15_u32, 'Invalid y position');
        assert(stored_trap.trigger_radius == 3_u32, 'Invalid trigger radius');
        assert(stored_trap.damage == 50_u16, 'Invalid damage');
        assert(stored_trap.is_active == true, 'Trap should be active');
    }

    #[test]
    fn test_store_trigger_trap() {
        let world = create_test_world();
        let mut store: Store = StoreTrait::new(world);

        let trap = create_sample_trap();
        store.place_trap(trap);

        let enemy_pos = Vec2 { x: 12_u32, y: 16_u32 }; // Within radius
        let damage = store.trigger_trap(1_u32, enemy_pos);

        assert(damage == 50_u16, 'Should deal 50 damage');

        let triggered_trap = store.read_trap(1_u32);
        assert(triggered_trap.is_active == false, 'Trap should be consumed');
    }

    #[test]
    #[should_panic(expected: ('Enemy not in range',))]
    fn test_store_trigger_trap_out_of_range() {
        let world = create_test_world();
        let mut store: Store = StoreTrait::new(world);

        let trap = create_sample_trap();
        store.place_trap(trap);

        let enemy_pos = Vec2 { x: 20_u32, y: 25_u32 }; // Outside radius
        let _damage = store.trigger_trap(1_u32, enemy_pos);
    }

    #[test]
    #[should_panic(expected: ('Trap not active',))]
    fn test_store_trigger_inactive_trap() {
        let world = create_test_world();
        let mut store: Store = StoreTrait::new(world);

        let trap = create_sample_trap();
        store.place_trap(trap);

        // Deactivate the trap first
        store.deactivate_trap(1_u32);

        let enemy_pos = Vec2 { x: 12_u32, y: 16_u32 };
        let _damage = store.trigger_trap(1_u32, enemy_pos);
    }

    #[test]
    fn test_store_deactivate_trap() {
        let world = create_test_world();
        let mut store: Store = StoreTrait::new(world);

        let trap = create_sample_trap();
        store.place_trap(trap);

        store.deactivate_trap(1_u32);

        let deactivated_trap = store.read_trap(1_u32);
        assert(deactivated_trap.is_active == false, 'Trap should be inactive');
    }

    #[test]
    fn test_store_reactivate_trap() {
        let world = create_test_world();
        let mut store: Store = StoreTrait::new(world);

        let trap = create_sample_trap();
        store.place_trap(trap);

        store.deactivate_trap(1_u32);
        store.reactivate_trap(1_u32);

        let reactivated_trap = store.read_trap(1_u32);
        assert(reactivated_trap.is_active == true, 'Trap should be active again');
    }

    #[test]
    fn test_store_trap_activation_cycle() {
        let world = create_test_world();
        let mut store: Store = StoreTrait::new(world);

        let trap = create_sample_trap();
        store.place_trap(trap);

        // Test trigger when active
        let enemy_pos = Vec2 { x: 12_u32, y: 16_u32 };
        assert(store.read_trap(1_u32).is_active == true, 'Should start active');

        // Deactivate and try to trigger
        store.deactivate_trap(1_u32);
        assert(store.read_trap(1_u32).is_active == false, 'Should be inactive');

        // Reactivate and verify it works again
        store.reactivate_trap(1_u32);
        assert(store.read_trap(1_u32).is_active == true, 'Should be active again');

        let damage = store.trigger_trap(1_u32, enemy_pos);
        assert(damage == 50_u16, 'Should damage after reactivate');
    }

    #[test]
    #[should_panic(expected: ('Trap not found',))]
    fn test_store_read_zero_trap() {
        let world = create_test_world();
        let store: Store = StoreTrait::new(world);

        let _trap = store.read_trap(0_u32);
    }

    #[test]
    #[should_panic(expected: ('Trap not initialized',))]
    fn test_store_place_zero_trap() {
        let world = create_test_world();
        let mut store: Store = StoreTrait::new(world);

        let zero_trap = ZeroableTrapTrait::zero();
        store.place_trap(zero_trap);
    }

    #[test]
    fn test_store_different_trap_types() {
        let world = create_test_world();
        let mut store: Store = StoreTrait::new(world);

        let explosive_trap = create_trap(1_u32, contract_address_const::<0x123>(), 0_u32, 0_u32, 3_u32, 80_u16, TrapType::Explosive);
        let poison_trap = create_trap(2_u32, contract_address_const::<0x123>(), 10_u32, 10_u32, 2_u32, 20_u16, TrapType::Poison);

        store.place_trap(explosive_trap);
        store.place_trap(poison_trap);

        let stored_explosive = store.read_trap(1_u32);
        let stored_poison = store.read_trap(2_u32);

        assert(stored_explosive.damage == 80_u16, 'Explosive damage incorrect');
        assert(stored_poison.damage == 20_u16, 'Poison damage incorrect');
        assert(stored_explosive.trap_type == TrapType::Explosive, 'Wrong explosive type');
        assert(stored_poison.trap_type == TrapType::Poison, 'Wrong poison type');
>>>>>>> 0c8569a6
    }
}<|MERGE_RESOLUTION|>--- conflicted
+++ resolved
@@ -10,8 +10,8 @@
     use stark_brawl::models::trap::{Trap, TrapTrait, TrapType, ZeroableTrapTrait, Vec2, create_trap};
     use stark_brawl::models::wave::{Wave, WaveImpl};
     use stark_brawl::models::enemy::{Enemy, EnemyImpl};
+    use stark_brawl::models::statistics::{Statistics, StatisticsImpl, ZeroableStatistics};
     use stark_brawl::models::leaderboard::{LeaderboardEntry, LeaderboardImpl, ZeroableLeaderboardEntry};
-    use stark_brawl::models::statistics::{Statistics, StatisticsImpl, ZeroableStatistics};
     use stark_brawl::store::{Store, StoreTrait};
     use starknet::{ContractAddress, contract_address_const};
 
@@ -80,7 +80,14 @@
         EnemyImpl::new(1_u64, 'goblin', 100_u32, 5_u32, 10_u32, 20_u32, 10_u32, 50_u32)
     }
 
-<<<<<<< HEAD
+    fn create_sample_tower() -> Tower {
+        TowerImpl::new(1_u64, contract_address_const::<0x123>(), 'cannon', 5_u32, 5_u32)
+    }
+
+    fn create_sample_trap() -> Trap {
+        create_trap(1_u32, contract_address_const::<0x123>(), 10_u32, 15_u32, 3_u32, 50_u16, TrapType::Explosive)
+    }
+
     fn create_sample_leaderboard_entry() -> LeaderboardEntry {
         LeaderboardEntry {
             player_id: contract_address_const::<0x123>(),
@@ -96,14 +103,6 @@
             wins: 3_u8,
             defeats: 2_u8,
         }
-=======
-    fn create_sample_tower() -> Tower {
-        TowerImpl::new(1_u64, contract_address_const::<0x123>(), 'cannon', 5_u32, 5_u32)
-    }
-
-    fn create_sample_trap() -> Trap {
-        create_trap(1_u32, contract_address_const::<0x123>(), 10_u32, 15_u32, 3_u32, 50_u16, TrapType::Explosive)
->>>>>>> 0c8569a6
     }
 
     #[test]
@@ -337,7 +336,283 @@
     }
 
     // -------------------------------
-<<<<<<< HEAD
+    // Tower Management Tests
+    // -------------------------------
+    #[test]
+    fn test_store_place_and_read_tower() {
+        let world = create_test_world();
+        let mut store: Store = StoreTrait::new(world);
+
+        let tower = create_sample_tower();
+        store.place_tower(tower);
+
+        let stored_tower = store.read_tower(1_u64);
+
+        assert(stored_tower.id == 1_u64, 'Invalid tower id');
+        assert(stored_tower.owner == contract_address_const::<0x123>(), 'Invalid owner');
+        assert(stored_tower.tower_type == 'cannon', 'Invalid tower type');
+        assert(stored_tower.level == 1_u8, 'Invalid level');
+        assert(stored_tower.x == 5_u32, 'Invalid x position');
+        assert(stored_tower.y == 5_u32, 'Invalid y position');
+        assert(stored_tower.last_attack_tick == 0_u64, 'Invalid last attack tick');
+    }
+
+    #[test]
+    fn test_store_upgrade_tower() {
+        let world = create_test_world();
+        let mut store: Store = StoreTrait::new(world);
+
+        let tower = create_sample_tower();
+        store.place_tower(tower);
+
+        store.upgrade_tower(1_u64);
+
+        let upgraded_tower = store.read_tower(1_u64);
+        assert(upgraded_tower.level == 2_u8, 'Should be level 2');
+    }
+
+    #[test]
+    fn test_store_upgrade_tower_multiple_times() {
+        let world = create_test_world();
+        let mut store: Store = StoreTrait::new(world);
+
+        let tower = create_sample_tower();
+        store.place_tower(tower);
+
+        store.upgrade_tower(1_u64);
+        store.upgrade_tower(1_u64);
+        store.upgrade_tower(1_u64);
+
+        let upgraded_tower = store.read_tower(1_u64);
+        assert(upgraded_tower.level == 4_u8, 'Should be level 4');
+    }
+
+    #[test]
+    #[should_panic(expected: ('MaxLevelReached',))]
+    fn test_store_upgrade_tower_past_max_level() {
+        let world = create_test_world();
+        let mut store: Store = StoreTrait::new(world);
+
+        let tower = create_sample_tower();
+        store.place_tower(tower);
+
+        // Upgrade to level 5 (max level)
+        store.upgrade_tower(1_u64);
+        store.upgrade_tower(1_u64);
+        store.upgrade_tower(1_u64);
+        store.upgrade_tower(1_u64);
+
+        // This should panic
+        store.upgrade_tower(1_u64);
+    }
+
+    #[test]
+    fn test_store_can_tower_attack_ready() {
+        let world = create_test_world();
+        let mut store: Store = StoreTrait::new(world);
+
+        let tower = create_sample_tower();
+        store.place_tower(tower);
+
+        let can_attack = store.can_tower_attack(1_u64, 100_u64, 50_u64);
+        assert(can_attack == true, 'Tower should be ready to attack');
+    }
+
+    #[test]
+    fn test_store_can_tower_attack_cooldown() {
+        let world = create_test_world();
+        let mut store: Store = StoreTrait::new(world);
+
+        // Create tower with last_attack_tick = 90
+        let mut tower = create_sample_tower();
+        tower.last_attack_tick = 90_u64;
+        store.write_tower(@tower);
+
+        // Current tick = 100, cooldown = 50, so 100 - 90 = 10 < 50
+        let can_attack = store.can_tower_attack(1_u64, 100_u64, 50_u64);
+        assert(can_attack == false, 'Tower should be in cooldown');
+    }
+
+    #[test]
+    #[should_panic(expected: ('Tower not found',))]
+    fn test_store_read_zero_tower() {
+        let world = create_test_world();
+        let store: Store = StoreTrait::new(world);
+
+        let _tower = store.read_tower(0_u64);
+    }
+
+    #[test]
+    #[should_panic(expected: ('Tower not initialized',))]
+    fn test_store_place_zero_tower() {
+        let world = create_test_world();
+        let mut store: Store = StoreTrait::new(world);
+
+        let zero_tower = ZeroableTower::zero();
+        store.place_tower(zero_tower);
+    }
+
+    // -------------------------------
+    // Trap Management Tests
+    // -------------------------------
+    #[test]
+    fn test_store_place_and_read_trap() {
+        let world = create_test_world();
+        let mut store: Store = StoreTrait::new(world);
+
+        let trap = create_sample_trap();
+        store.place_trap(trap);
+
+        let stored_trap = store.read_trap(1_u32);
+
+        assert(stored_trap.trap_id == 1_u32, 'Invalid trap id');
+        assert(stored_trap.owner == contract_address_const::<0x123>(), 'Invalid owner');
+        assert(stored_trap.position.x == 10_u32, 'Invalid x position');
+        assert(stored_trap.position.y == 15_u32, 'Invalid y position');
+        assert(stored_trap.trigger_radius == 3_u32, 'Invalid trigger radius');
+        assert(stored_trap.damage == 50_u16, 'Invalid damage');
+        assert(stored_trap.is_active == true, 'Trap should be active');
+    }
+
+    #[test]
+    fn test_store_trigger_trap() {
+        let world = create_test_world();
+        let mut store: Store = StoreTrait::new(world);
+
+        let trap = create_sample_trap();
+        store.place_trap(trap);
+
+        let enemy_pos = Vec2 { x: 12_u32, y: 16_u32 }; // Within radius
+        let damage = store.trigger_trap(1_u32, enemy_pos);
+
+        assert(damage == 50_u16, 'Should deal 50 damage');
+
+        let triggered_trap = store.read_trap(1_u32);
+        assert(triggered_trap.is_active == false, 'Trap should be consumed');
+    }
+
+    #[test]
+    #[should_panic(expected: ('Enemy not in range',))]
+    fn test_store_trigger_trap_out_of_range() {
+        let world = create_test_world();
+        let mut store: Store = StoreTrait::new(world);
+
+        let trap = create_sample_trap();
+        store.place_trap(trap);
+
+        let enemy_pos = Vec2 { x: 20_u32, y: 25_u32 }; // Outside radius
+        let _damage = store.trigger_trap(1_u32, enemy_pos);
+    }
+
+    #[test]
+    #[should_panic(expected: ('Trap not active',))]
+    fn test_store_trigger_inactive_trap() {
+        let world = create_test_world();
+        let mut store: Store = StoreTrait::new(world);
+
+        let trap = create_sample_trap();
+        store.place_trap(trap);
+
+        // Deactivate the trap first
+        store.deactivate_trap(1_u32);
+
+        let enemy_pos = Vec2 { x: 12_u32, y: 16_u32 };
+        let _damage = store.trigger_trap(1_u32, enemy_pos);
+    }
+
+    #[test]
+    fn test_store_deactivate_trap() {
+        let world = create_test_world();
+        let mut store: Store = StoreTrait::new(world);
+
+        let trap = create_sample_trap();
+        store.place_trap(trap);
+
+        store.deactivate_trap(1_u32);
+
+        let deactivated_trap = store.read_trap(1_u32);
+        assert(deactivated_trap.is_active == false, 'Trap should be inactive');
+    }
+
+    #[test]
+    fn test_store_reactivate_trap() {
+        let world = create_test_world();
+        let mut store: Store = StoreTrait::new(world);
+
+        let trap = create_sample_trap();
+        store.place_trap(trap);
+
+        store.deactivate_trap(1_u32);
+        store.reactivate_trap(1_u32);
+
+        let reactivated_trap = store.read_trap(1_u32);
+        assert(reactivated_trap.is_active == true, 'Trap should be active again');
+    }
+
+    #[test]
+    fn test_store_trap_activation_cycle() {
+        let world = create_test_world();
+        let mut store: Store = StoreTrait::new(world);
+
+        let trap = create_sample_trap();
+        store.place_trap(trap);
+
+        // Test trigger when active
+        let enemy_pos = Vec2 { x: 12_u32, y: 16_u32 };
+        assert(store.read_trap(1_u32).is_active == true, 'Should start active');
+
+        // Deactivate and try to trigger
+        store.deactivate_trap(1_u32);
+        assert(store.read_trap(1_u32).is_active == false, 'Should be inactive');
+
+        // Reactivate and verify it works again
+        store.reactivate_trap(1_u32);
+        assert(store.read_trap(1_u32).is_active == true, 'Should be active again');
+
+        let damage = store.trigger_trap(1_u32, enemy_pos);
+        assert(damage == 50_u16, 'Should damage after reactivate');
+    }
+
+    #[test]
+    #[should_panic(expected: ('Trap not found',))]
+    fn test_store_read_zero_trap() {
+        let world = create_test_world();
+        let store: Store = StoreTrait::new(world);
+
+        let _trap = store.read_trap(0_u32);
+    }
+
+    #[test]
+    #[should_panic(expected: ('Trap not initialized',))]
+    fn test_store_place_zero_trap() {
+        let world = create_test_world();
+        let mut store: Store = StoreTrait::new(world);
+
+        let zero_trap = ZeroableTrapTrait::zero();
+        store.place_trap(zero_trap);
+    }
+
+    #[test]
+    fn test_store_different_trap_types() {
+        let world = create_test_world();
+        let mut store: Store = StoreTrait::new(world);
+
+        let explosive_trap = create_trap(1_u32, contract_address_const::<0x123>(), 0_u32, 0_u32, 3_u32, 80_u16, TrapType::Explosive);
+        let poison_trap = create_trap(2_u32, contract_address_const::<0x123>(), 10_u32, 10_u32, 2_u32, 20_u16, TrapType::Poison);
+
+        store.place_trap(explosive_trap);
+        store.place_trap(poison_trap);
+
+        let stored_explosive = store.read_trap(1_u32);
+        let stored_poison = store.read_trap(2_u32);
+
+        assert(stored_explosive.damage == 80_u16, 'Explosive damage incorrect');
+        assert(stored_poison.damage == 20_u16, 'Poison damage incorrect');
+        assert(stored_explosive.trap_type == TrapType::Explosive, 'Wrong explosive type');
+        assert(stored_poison.trap_type == TrapType::Poison, 'Wrong poison type');
+    }
+
+    // -------------------------------
     // Leaderboard Management Tests
     // -------------------------------
     #[test]
@@ -650,281 +925,5 @@
         assert(statsB.defeats == 1_u8, 'Player B: 1 defeat');
         assert(statsC.matches_played == 1_u8, 'Player C: 1 match');
         assert(statsC.wins == 1_u8, 'Player C: 1 win');
-=======
-    // Tower Management Tests
-    // -------------------------------
-    #[test]
-    fn test_store_place_and_read_tower() {
-        let world = create_test_world();
-        let mut store: Store = StoreTrait::new(world);
-
-        let tower = create_sample_tower();
-        store.place_tower(tower);
-
-        let stored_tower = store.read_tower(1_u64);
-
-        assert(stored_tower.id == 1_u64, 'Invalid tower id');
-        assert(stored_tower.owner == contract_address_const::<0x123>(), 'Invalid owner');
-        assert(stored_tower.tower_type == 'cannon', 'Invalid tower type');
-        assert(stored_tower.level == 1_u8, 'Invalid level');
-        assert(stored_tower.x == 5_u32, 'Invalid x position');
-        assert(stored_tower.y == 5_u32, 'Invalid y position');
-        assert(stored_tower.last_attack_tick == 0_u64, 'Invalid last attack tick');
-    }
-
-    #[test]
-    fn test_store_upgrade_tower() {
-        let world = create_test_world();
-        let mut store: Store = StoreTrait::new(world);
-
-        let tower = create_sample_tower();
-        store.place_tower(tower);
-
-        store.upgrade_tower(1_u64);
-
-        let upgraded_tower = store.read_tower(1_u64);
-        assert(upgraded_tower.level == 2_u8, 'Should be level 2');
-    }
-
-    #[test]
-    fn test_store_upgrade_tower_multiple_times() {
-        let world = create_test_world();
-        let mut store: Store = StoreTrait::new(world);
-
-        let tower = create_sample_tower();
-        store.place_tower(tower);
-
-        store.upgrade_tower(1_u64);
-        store.upgrade_tower(1_u64);
-        store.upgrade_tower(1_u64);
-
-        let upgraded_tower = store.read_tower(1_u64);
-        assert(upgraded_tower.level == 4_u8, 'Should be level 4');
-    }
-
-    #[test]
-    #[should_panic(expected: ('MaxLevelReached',))]
-    fn test_store_upgrade_tower_past_max_level() {
-        let world = create_test_world();
-        let mut store: Store = StoreTrait::new(world);
-
-        let tower = create_sample_tower();
-        store.place_tower(tower);
-
-        // Upgrade to level 5 (max level)
-        store.upgrade_tower(1_u64);
-        store.upgrade_tower(1_u64);
-        store.upgrade_tower(1_u64);
-        store.upgrade_tower(1_u64);
-
-        // This should panic
-        store.upgrade_tower(1_u64);
-    }
-
-    #[test]
-    fn test_store_can_tower_attack_ready() {
-        let world = create_test_world();
-        let mut store: Store = StoreTrait::new(world);
-
-        let tower = create_sample_tower();
-        store.place_tower(tower);
-
-        let can_attack = store.can_tower_attack(1_u64, 100_u64, 50_u64);
-        assert(can_attack == true, 'Tower should be ready to attack');
-    }
-
-    #[test]
-    fn test_store_can_tower_attack_cooldown() {
-        let world = create_test_world();
-        let mut store: Store = StoreTrait::new(world);
-
-        // Create tower with last_attack_tick = 90
-        let mut tower = create_sample_tower();
-        tower.last_attack_tick = 90_u64;
-        store.write_tower(@tower);
-
-        // Current tick = 100, cooldown = 50, so 100 - 90 = 10 < 50
-        let can_attack = store.can_tower_attack(1_u64, 100_u64, 50_u64);
-        assert(can_attack == false, 'Tower should be in cooldown');
-    }
-
-    #[test]
-    #[should_panic(expected: ('Tower not found',))]
-    fn test_store_read_zero_tower() {
-        let world = create_test_world();
-        let store: Store = StoreTrait::new(world);
-
-        let _tower = store.read_tower(0_u64);
-    }
-
-    #[test]
-    #[should_panic(expected: ('Tower not initialized',))]
-    fn test_store_place_zero_tower() {
-        let world = create_test_world();
-        let mut store: Store = StoreTrait::new(world);
-
-        let zero_tower = ZeroableTower::zero();
-        store.place_tower(zero_tower);
-    }
-
-    // -------------------------------
-    // Trap Management Tests
-    // -------------------------------
-    #[test]
-    fn test_store_place_and_read_trap() {
-        let world = create_test_world();
-        let mut store: Store = StoreTrait::new(world);
-
-        let trap = create_sample_trap();
-        store.place_trap(trap);
-
-        let stored_trap = store.read_trap(1_u32);
-
-        assert(stored_trap.trap_id == 1_u32, 'Invalid trap id');
-        assert(stored_trap.owner == contract_address_const::<0x123>(), 'Invalid owner');
-        assert(stored_trap.position.x == 10_u32, 'Invalid x position');
-        assert(stored_trap.position.y == 15_u32, 'Invalid y position');
-        assert(stored_trap.trigger_radius == 3_u32, 'Invalid trigger radius');
-        assert(stored_trap.damage == 50_u16, 'Invalid damage');
-        assert(stored_trap.is_active == true, 'Trap should be active');
-    }
-
-    #[test]
-    fn test_store_trigger_trap() {
-        let world = create_test_world();
-        let mut store: Store = StoreTrait::new(world);
-
-        let trap = create_sample_trap();
-        store.place_trap(trap);
-
-        let enemy_pos = Vec2 { x: 12_u32, y: 16_u32 }; // Within radius
-        let damage = store.trigger_trap(1_u32, enemy_pos);
-
-        assert(damage == 50_u16, 'Should deal 50 damage');
-
-        let triggered_trap = store.read_trap(1_u32);
-        assert(triggered_trap.is_active == false, 'Trap should be consumed');
-    }
-
-    #[test]
-    #[should_panic(expected: ('Enemy not in range',))]
-    fn test_store_trigger_trap_out_of_range() {
-        let world = create_test_world();
-        let mut store: Store = StoreTrait::new(world);
-
-        let trap = create_sample_trap();
-        store.place_trap(trap);
-
-        let enemy_pos = Vec2 { x: 20_u32, y: 25_u32 }; // Outside radius
-        let _damage = store.trigger_trap(1_u32, enemy_pos);
-    }
-
-    #[test]
-    #[should_panic(expected: ('Trap not active',))]
-    fn test_store_trigger_inactive_trap() {
-        let world = create_test_world();
-        let mut store: Store = StoreTrait::new(world);
-
-        let trap = create_sample_trap();
-        store.place_trap(trap);
-
-        // Deactivate the trap first
-        store.deactivate_trap(1_u32);
-
-        let enemy_pos = Vec2 { x: 12_u32, y: 16_u32 };
-        let _damage = store.trigger_trap(1_u32, enemy_pos);
-    }
-
-    #[test]
-    fn test_store_deactivate_trap() {
-        let world = create_test_world();
-        let mut store: Store = StoreTrait::new(world);
-
-        let trap = create_sample_trap();
-        store.place_trap(trap);
-
-        store.deactivate_trap(1_u32);
-
-        let deactivated_trap = store.read_trap(1_u32);
-        assert(deactivated_trap.is_active == false, 'Trap should be inactive');
-    }
-
-    #[test]
-    fn test_store_reactivate_trap() {
-        let world = create_test_world();
-        let mut store: Store = StoreTrait::new(world);
-
-        let trap = create_sample_trap();
-        store.place_trap(trap);
-
-        store.deactivate_trap(1_u32);
-        store.reactivate_trap(1_u32);
-
-        let reactivated_trap = store.read_trap(1_u32);
-        assert(reactivated_trap.is_active == true, 'Trap should be active again');
-    }
-
-    #[test]
-    fn test_store_trap_activation_cycle() {
-        let world = create_test_world();
-        let mut store: Store = StoreTrait::new(world);
-
-        let trap = create_sample_trap();
-        store.place_trap(trap);
-
-        // Test trigger when active
-        let enemy_pos = Vec2 { x: 12_u32, y: 16_u32 };
-        assert(store.read_trap(1_u32).is_active == true, 'Should start active');
-
-        // Deactivate and try to trigger
-        store.deactivate_trap(1_u32);
-        assert(store.read_trap(1_u32).is_active == false, 'Should be inactive');
-
-        // Reactivate and verify it works again
-        store.reactivate_trap(1_u32);
-        assert(store.read_trap(1_u32).is_active == true, 'Should be active again');
-
-        let damage = store.trigger_trap(1_u32, enemy_pos);
-        assert(damage == 50_u16, 'Should damage after reactivate');
-    }
-
-    #[test]
-    #[should_panic(expected: ('Trap not found',))]
-    fn test_store_read_zero_trap() {
-        let world = create_test_world();
-        let store: Store = StoreTrait::new(world);
-
-        let _trap = store.read_trap(0_u32);
-    }
-
-    #[test]
-    #[should_panic(expected: ('Trap not initialized',))]
-    fn test_store_place_zero_trap() {
-        let world = create_test_world();
-        let mut store: Store = StoreTrait::new(world);
-
-        let zero_trap = ZeroableTrapTrait::zero();
-        store.place_trap(zero_trap);
-    }
-
-    #[test]
-    fn test_store_different_trap_types() {
-        let world = create_test_world();
-        let mut store: Store = StoreTrait::new(world);
-
-        let explosive_trap = create_trap(1_u32, contract_address_const::<0x123>(), 0_u32, 0_u32, 3_u32, 80_u16, TrapType::Explosive);
-        let poison_trap = create_trap(2_u32, contract_address_const::<0x123>(), 10_u32, 10_u32, 2_u32, 20_u16, TrapType::Poison);
-
-        store.place_trap(explosive_trap);
-        store.place_trap(poison_trap);
-
-        let stored_explosive = store.read_trap(1_u32);
-        let stored_poison = store.read_trap(2_u32);
-
-        assert(stored_explosive.damage == 80_u16, 'Explosive damage incorrect');
-        assert(stored_poison.damage == 20_u16, 'Poison damage incorrect');
-        assert(stored_explosive.trap_type == TrapType::Explosive, 'Wrong explosive type');
-        assert(stored_poison.trap_type == TrapType::Poison, 'Wrong poison type');
->>>>>>> 0c8569a6
     }
 }