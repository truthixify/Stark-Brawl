--- conflicted
+++ resolved
@@ -34,10 +34,7 @@
 pub mod tests {
     pub mod test_trap;
     pub mod test_map_tile;
-<<<<<<< HEAD
     pub mod test_wave_progress;
-=======
     pub mod test_store;
->>>>>>> dc94f8ab
     pub mod test_path_system;
 }