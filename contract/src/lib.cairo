--- conflicted
+++ resolved
@@ -32,10 +32,6 @@
 pub mod tests {
     pub mod test_trap;
     pub mod test_map_tile;
-<<<<<<< HEAD
     pub mod test_store;
-}
-=======
     pub mod test_path_system;
-}
->>>>>>> e9d73709
+}