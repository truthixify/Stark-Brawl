--- conflicted
+++ resolved
@@ -18,11 +18,8 @@
     pub mod coins;
     pub mod gems;
     pub mod trap;
-<<<<<<< HEAD
     pub mod tower; 
-=======
     pub mod enemy;
->>>>>>> 7ed6dd07
 }
 
 pub mod tests {
