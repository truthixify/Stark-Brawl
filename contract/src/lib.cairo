pub mod systems {}

pub mod models {
    pub mod game;
    pub mod ticket;
    pub mod statistics;
    pub mod character;
    pub mod team;
    pub mod ability;
    pub mod item;
    pub mod inventory;
    pub mod player;
    pub mod quest;
    pub mod coins;
    pub mod gems;
}


pub mod tests {
<<<<<<< HEAD
    // mod test_world;
    // mod test_character;
    // mod test_statistics;   
    mod test_character;
    mod test_team;
    pub mod test_statistics;   
=======
    pub mod test_statistics;
>>>>>>> 131ba95e
    pub mod test_ability;
    pub mod test_item;
}<|MERGE_RESOLUTION|>--- conflicted
+++ resolved
@@ -17,16 +17,13 @@
 
 
 pub mod tests {
-<<<<<<< HEAD
     // mod test_world;
     // mod test_character;
     // mod test_statistics;   
     mod test_character;
     mod test_team;
-    pub mod test_statistics;   
-=======
     pub mod test_statistics;
->>>>>>> 131ba95e
+    pub mod test_statistics;
     pub mod test_ability;
     pub mod test_item;
 }